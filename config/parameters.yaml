# Here you can configure the global behavior of Part-DB

parameters:

  ######################################################################################################################
  # Common
  ######################################################################################################################
  partdb.locale: '%env(string:DEFAULT_LANG)%'                 # The default language to use serverwide
  partdb.timezone: '%env(string:DEFAULT_TIMEZONE)%'           # The default timezone

  # This is used as workaround for places where we can not access the settings directly (like the 2FA application names)
  partdb.title: '%env(string:settings:customization:instanceName)%'  # The title shown inside of Part-DB (e.g. in the navbar and on homepage)
  partdb.default_currency: '%env(string:BASE_CURRENCY)%'      # The currency that is used inside the DB (and is assumed when no currency is set). This can not be changed later, so be sure to set it the currency used in your country
  partdb.global_theme: ''                                     # The theme to use globally (see public/build/themes/ for choices, use name without .css). Set to '' for default bootstrap theme
  partdb.locale_menu: ['en', 'de', 'it', 'fr', 'ru', 'ja', 'cs', 'da', 'zh']    # The languages that are shown in user drop down menu
  partdb.enforce_change_comments_for: '%env(csv:ENFORCE_CHANGE_COMMENTS_FOR)%' # The actions for which a change comment is required (e.g. "part_edit", "part_create", etc.). If this is empty, change comments are not required at all.

  partdb.default_uri: '%env(string:DEFAULT_URI)%'             # The default URI to use for the Part-DB instance (e.g. https://part-db.example.com/). This is used for generating links in emails

  partdb.db.emulate_natural_sort: '%env(bool:DATABASE_EMULATE_NATURAL_SORT)%' # If this is set to true, natural sorting is emulated on platforms that do not support it natively. This can be slow on large datasets.

  ######################################################################################################################
  # Users and Privacy
  ######################################################################################################################
  partdb.gdpr_compliance: true                                  # If this option is activated, IP addresses are anonymized to be GDPR compliant
  partdb.users.use_gravatar: '%env(bool:USE_GRAVATAR)%'         # Set to false, if no Gravatar images should be used for user profiles.
  partdb.users.email_pw_reset: '%env(bool:ALLOW_EMAIL_PW_RESET)%' # Config if users are able, to reset their password by email. By default this enabled, when a mail server is configured.

  partdb.check_for_updates: '%env(bool:CHECK_FOR_UPDATES)' # Set to false, if Part-DB should not contact the GitHub API to check for updates

  ######################################################################################################################
  # Mail settings
  ######################################################################################################################
  partdb.mail.sender_email: '%env(string:EMAIL_SENDER_EMAIL)%'         # The email address from which all emails are sent from
  partdb.mail.sender_name: '%env(string:EMAIL_SENDER_NAME)%'           # The name that will be used for all mails sent by Part-DB

  ######################################################################################################################
  # Attachments and files
  ######################################################################################################################
  partdb.attachments.dir.media: 'public/media/'                                   # The folder where uploaded attachment files are saved (must be in public folder)
  partdb.attachments.dir.secure: 'uploads/'                                       # The folder where secured attachment files are saved (must not be in public/)

  ######################################################################################################################
  # Error pages
  ######################################################################################################################
  partdb.error_pages.admin_email: '%env(trim:string:ERROR_PAGE_ADMIN_EMAIL)%'     # You can set an email address here, which is shown on an error page, how to contact an administrator
  partdb.error_pages.show_help: '%env(trim:string:ERROR_PAGE_SHOW_HELP)%'         # If this is set to true, solutions to common problems are shown on error pages. Disable this, if you do not want your users to see them...

  ######################################################################################################################
  # SAML
  ######################################################################################################################
  partdb.saml.enabled: '%env(bool:SAML_ENABLED)%'              # If this is set to true, SAML authentication is enabled

  ######################################################################################################################
  # Table settings
  ######################################################################################################################
  partdb.table.default_page_size: '%env(int:TABLE_DEFAULT_PAGE_SIZE)%'               # The default number of entries shown per page in tables
  partdb.table.parts.default_columns: '%env(trim:string:TABLE_PARTS_DEFAULT_COLUMNS)%' # The default columns in part tables and their order

  ######################################################################################################################
  # Sidebar
  ######################################################################################################################
  # You can configures the default shown tree items in the sidebar here. You can add or remove entries here, to change the number of trees in the sidebar. The possible entries are: categories, locations, footprints, manufacturers, suppliers, devices, tools
  partdb.sidebar.items:
    - categories
    - devices
    - tools
  partdb.sidebar.root_expanded: true                         # If this is set to true, the root node of the sidebar is expanded by default
  partdb.sidebar.root_node_enable: true                      # Put all entities below a root node in the sidebar

  ######################################################################################################################
  # Miscellaneous
  ######################################################################################################################
  partdb.demo_mode: '%env(bool:DEMO_MODE)%'                   # If set to true, all potentially dangerous things are disabled (like changing passwords of the own user)

  # Set the themes from which the user can choose from in the settings.
  # Themes commented here by default, are not really usable, because of display problems. Enable them at your own risk!
  partdb.available_themes:
    - bootstrap
    - cerulean
    - cosmo
    - cyborg
    - darkly
    - flatly
    - journal
    - litera
    - lumen
    - lux
    #- materia
    - minty
    #- morph
    #- pulse
    #- quartz
    - sandstone
    - simplex
    - sketchy
    - slate
    - solar
    - spacelab
    - superhero
    - united
    #- vapor
    - yeti
    - zephyr


  ######################################################################################################################
  # Env default values
  ######################################################################################################################

  env(DEFAULT_LANG): 'en'
  env(DEFAULT_TIMEZONE): 'Europe/Berlin'
  env(INSTANCE_NAME): 'Part-DB'
  env(BASE_CURRENCY): 'EUR'
  env(USE_GRAVATAR): '0'

  env(REDIRECT_TO_HTTPS): 0

  env(ENFORCE_CHANGE_COMMENTS_FOR): ''

  env(ERROR_PAGE_ADMIN_EMAIL): ''
  env(ERROR_PAGE_SHOW_HELP): 1

  env(DEMO_MODE): 0
  env(BANNER): ''


  env(EMAIL_SENDER_EMAIL): 'noreply@partdb.changeme'
  env(EMAIL_SENDER_NAME): 'Part-DB Mailer'
  env(ALLOW_EMAIL_PW_RESET): 0

  env(TABLE_DEFAULT_PAGE_SIZE): 50

  env(TRUSTED_PROXIES): '127.0.0.1' #By default trust only our own server
  env(TRUSTED_HOSTS): '' # Trust all host names by default

  env(DEFAULT_URI): 'https://partdb.changeme.invalid/'

  env(SAML_ROLE_MAPPING): '{}'

<<<<<<< HEAD
  env(EDA_KICAD_CATEGORY_DEPTH): 0
=======
  env(HISTORY_SAVE_CHANGED_DATA): 1
  env(HISTORY_SAVE_CHANGED_FIELDS): 1
  env(HISTORY_SAVE_REMOVED_DATA): 1
  env(HISTORY_SAVE_NEW_DATA): 1

  env(EDA_KICAD_CATEGORY_DEPTH): 0

  env(DATABASE_EMULATE_NATURAL_SORT): 0
>>>>>>> a8e11711
<|MERGE_RESOLUTION|>--- conflicted
+++ resolved
@@ -138,15 +138,6 @@
 
   env(SAML_ROLE_MAPPING): '{}'
 
-<<<<<<< HEAD
-  env(EDA_KICAD_CATEGORY_DEPTH): 0
-=======
-  env(HISTORY_SAVE_CHANGED_DATA): 1
-  env(HISTORY_SAVE_CHANGED_FIELDS): 1
-  env(HISTORY_SAVE_REMOVED_DATA): 1
-  env(HISTORY_SAVE_NEW_DATA): 1
-
   env(EDA_KICAD_CATEGORY_DEPTH): 0
 
-  env(DATABASE_EMULATE_NATURAL_SORT): 0
->>>>>>> a8e11711
+  env(DATABASE_EMULATE_NATURAL_SORT): 0