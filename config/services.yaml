--- conflicted
+++ resolved
@@ -195,26 +195,6 @@
         arguments:
             $providers: !tagged_iterator 'app.info_provider'
 
-<<<<<<< HEAD
-    App\Services\InfoProviderSystem\Providers\DigikeyProvider:
-        arguments:
-            $clientId: '%env(string:PROVIDER_DIGIKEY_CLIENT_ID)%'
-            $currency: '%env(string:PROVIDER_DIGIKEY_CURRENCY)%'
-            $language: '%env(string:PROVIDER_DIGIKEY_LANGUAGE)%'
-            $country: '%env(string:PROVIDER_DIGIKEY_COUNTRY)%'
-
-    App\Services\InfoProviderSystem\Providers\OctopartProvider:
-        arguments:
-            $clientId: '&env(string:PROVIDER_OCTOPART_CLIENT_ID)%'
-            $secret: '%env(string:PROVIDER_OCTOPART_SECRET)%'
-            $country: '%env(string:PROVIDER_OCTOPART_COUNTRY)%'
-            $currency: '%env(string:PROVIDER_OCTOPART_CURRENCY)%'
-            $search_limit: '%env(int:PROVIDER_OCTOPART_SEARCH_LIMIT)%'
-            $onlyAuthorizedSellers: '%env(bool:PROVIDER_OCTOPART_ONLY_AUTHORIZED_SELLERS)%'
-
-
-=======
->>>>>>> a6be786d
     ####################################################################################################################
     # API system
     ####################################################################################################################
