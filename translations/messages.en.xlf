<?xml version="1.0" encoding="utf-8"?>
<xliff xmlns="urn:oasis:names:tc:xliff:document:2.0" version="2.0" srcLang="en" trgLang="en">
  <file id="messages.en">
    <unit id="0Md_YOf" name="attachment_type.caption">
      <notes>
        <note category="file-source" priority="1">Part-DB1\templates\AdminPages\AttachmentTypeAdmin.html.twig:4</note>
        <note priority="1">Part-DB1\templates\AdminPages\AttachmentTypeAdmin.html.twig:4</note>
        <note priority="1">templates\AdminPages\AttachmentTypeAdmin.html.twig:4</note>
      </notes>
      <segment state="translated">
        <source>attachment_type.caption</source>
        <target>File types for attachments</target>
      </segment>
    </unit>
    <unit id="5cpaOO8" name="attachment_type.edit">
      <notes>
        <note category="file-source" priority="1">Part-DB1\templates\AdminPages\AttachmentTypeAdmin.html.twig:12</note>
        <note category="state" priority="1">new</note>
      </notes>
      <segment state="translated">
        <source>attachment_type.edit</source>
        <target>Edit file type</target>
      </segment>
    </unit>
    <unit id="v83r0Yh" name="attachment_type.new">
      <notes>
        <note category="file-source" priority="1">Part-DB1\templates\AdminPages\AttachmentTypeAdmin.html.twig:16</note>
        <note category="state" priority="1">new</note>
      </notes>
      <segment state="translated">
        <source>attachment_type.new</source>
        <target>New file type</target>
      </segment>
    </unit>
    <unit id="OllfX2C" name="category.labelp">
      <notes>
        <note category="file-source" priority="1">Part-DB1\templates\AdminPages\CategoryAdmin.html.twig:4</note>
        <note category="file-source" priority="1">Part-DB1\templates\_sidebar.html.twig:22</note>
        <note category="file-source" priority="1">Part-DB1\templates\_sidebar.html.twig:7</note>
        <note priority="1">Part-DB1\templates\AdminPages\CategoryAdmin.html.twig:4</note>
        <note priority="1">Part-DB1\templates\_sidebar.html.twig:22</note>
        <note priority="1">Part-DB1\templates\_sidebar.html.twig:7</note>
        <note priority="1">templates\AdminPages\CategoryAdmin.html.twig:4</note>
        <note priority="1">templates\base.html.twig:163</note>
        <note priority="1">templates\base.html.twig:170</note>
        <note priority="1">templates\base.html.twig:197</note>
        <note priority="1">templates\base.html.twig:225</note>
      </notes>
      <segment state="translated">
        <source>category.labelp</source>
        <target>Categories</target>
      </segment>
    </unit>
    <unit id="lnjU5yu" name="admin.options">
      <notes>
        <note category="file-source" priority="1">Part-DB1\templates\AdminPages\CategoryAdmin.html.twig:8</note>
        <note category="file-source" priority="1">Part-DB1\templates\AdminPages\StorelocationAdmin.html.twig:19</note>
        <note priority="1">Part-DB1\templates\AdminPages\CategoryAdmin.html.twig:8</note>
        <note priority="1">Part-DB1\templates\AdminPages\StorelocationAdmin.html.twig:11</note>
        <note priority="1">templates\AdminPages\CategoryAdmin.html.twig:8</note>
      </notes>
      <segment state="translated">
        <source>admin.options</source>
        <target>Options</target>
      </segment>
    </unit>
    <unit id="CuAPq5N" name="admin.advanced">
      <notes>
        <note category="file-source" priority="1">Part-DB1\templates\AdminPages\CategoryAdmin.html.twig:9</note>
        <note category="file-source" priority="1">Part-DB1\templates\AdminPages\CompanyAdminBase.html.twig:15</note>
        <note priority="1">Part-DB1\templates\AdminPages\CategoryAdmin.html.twig:9</note>
        <note priority="1">Part-DB1\templates\AdminPages\CompanyAdminBase.html.twig:15</note>
        <note priority="1">templates\AdminPages\CategoryAdmin.html.twig:9</note>
      </notes>
      <segment state="translated">
        <source>admin.advanced</source>
        <target>Advanced</target>
      </segment>
    </unit>
    <unit id="eL_giUu" name="category.edit">
      <notes>
        <note category="file-source" priority="1">Part-DB1\templates\AdminPages\CategoryAdmin.html.twig:13</note>
        <note category="state" priority="1">new</note>
      </notes>
      <segment state="translated">
        <source>category.edit</source>
        <target>Edit category</target>
      </segment>
    </unit>
    <unit id="AT4wfK_" name="category.new">
      <notes>
        <note category="file-source" priority="1">Part-DB1\templates\AdminPages\CategoryAdmin.html.twig:17</note>
        <note category="state" priority="1">new</note>
      </notes>
      <segment state="translated">
        <source>category.new</source>
        <target>New category</target>
      </segment>
    </unit>
    <unit id="BJtSZa4" name="currency.caption">
      <notes>
        <note category="file-source" priority="1">Part-DB1\templates\AdminPages\CurrencyAdmin.html.twig:4</note>
        <note priority="1">Part-DB1\templates\AdminPages\CurrencyAdmin.html.twig:4</note>
      </notes>
      <segment state="translated">
        <source>currency.caption</source>
        <target>Currency</target>
      </segment>
    </unit>
    <unit id="dzfYFww" name="currency.iso_code.caption">
      <notes>
        <note category="file-source" priority="1">Part-DB1\templates\AdminPages\CurrencyAdmin.html.twig:12</note>
        <note priority="1">Part-DB1\templates\AdminPages\CurrencyAdmin.html.twig:12</note>
      </notes>
      <segment state="translated">
        <source>currency.iso_code.caption</source>
        <target>ISO code</target>
      </segment>
    </unit>
    <unit id="lrCa3tF" name="currency.symbol.caption">
      <notes>
        <note category="file-source" priority="1">Part-DB1\templates\AdminPages\CurrencyAdmin.html.twig:15</note>
        <note priority="1">Part-DB1\templates\AdminPages\CurrencyAdmin.html.twig:15</note>
      </notes>
      <segment state="translated">
        <source>currency.symbol.caption</source>
        <target>Currency symbol</target>
      </segment>
    </unit>
    <unit id="pfHq2BO" name="currency.edit">
      <notes>
        <note category="file-source" priority="1">Part-DB1\templates\AdminPages\CurrencyAdmin.html.twig:29</note>
        <note category="state" priority="1">new</note>
      </notes>
      <segment state="translated">
        <source>currency.edit</source>
        <target>Edit currency</target>
      </segment>
    </unit>
    <unit id="b9Ed.K9" name="currency.new">
      <notes>
        <note category="file-source" priority="1">Part-DB1\templates\AdminPages\CurrencyAdmin.html.twig:33</note>
        <note category="state" priority="1">new</note>
      </notes>
      <segment state="translated">
        <source>currency.new</source>
        <target>New currency</target>
      </segment>
    </unit>
    <unit id="zNlEdQs" name="project.caption">
      <notes>
        <note category="file-source" priority="1">Part-DB1\templates\AdminPages\DeviceAdmin.html.twig:4</note>
        <note priority="1">Part-DB1\templates\AdminPages\DeviceAdmin.html.twig:4</note>
        <note priority="1">templates\AdminPages\DeviceAdmin.html.twig:4</note>
      </notes>
      <segment state="translated">
        <source>project.caption</source>
        <target>Project</target>
      </segment>
    </unit>
    <unit id="DTt5Co7" name="project.edit">
      <notes>
        <note category="file-source" priority="1">Part-DB1\templates\AdminPages\DeviceAdmin.html.twig:8</note>
        <note category="state" priority="1">new</note>
      </notes>
      <segment state="translated">
        <source>project.edit</source>
        <target>Edit project</target>
      </segment>
    </unit>
    <unit id="O_iNK2O" name="project.new">
      <notes>
        <note category="file-source" priority="1">Part-DB1\templates\AdminPages\DeviceAdmin.html.twig:12</note>
        <note category="state" priority="1">new</note>
      </notes>
      <segment state="translated">
        <source>project.new</source>
        <target>New project</target>
      </segment>
    </unit>
    <unit id="lQ8QeGr" name="search.placeholder">
      <notes>
        <note category="file-source" priority="1">Part-DB1\templates\AdminPages\EntityAdminBase.html.twig:19</note>
        <note category="file-source" priority="1">Part-DB1\templates\_navbar_search.html.twig:67</note>
        <note category="file-source" priority="1">Part-DB1\templates\_sidebar.html.twig:27</note>
        <note category="file-source" priority="1">Part-DB1\templates\_sidebar.html.twig:43</note>
        <note category="file-source" priority="1">Part-DB1\templates\_sidebar.html.twig:63</note>
        <note priority="1">Part-DB1\templates\AdminPages\EntityAdminBase.html.twig:19</note>
        <note priority="1">Part-DB1\templates\_navbar_search.html.twig:61</note>
        <note priority="1">Part-DB1\templates\_sidebar.html.twig:27</note>
        <note priority="1">Part-DB1\templates\_sidebar.html.twig:43</note>
        <note priority="1">Part-DB1\templates\_sidebar.html.twig:63</note>
        <note priority="1">templates\AdminPages\EntityAdminBase.html.twig:9</note>
        <note priority="1">templates\base.html.twig:80</note>
        <note priority="1">templates\base.html.twig:179</note>
        <note priority="1">templates\base.html.twig:206</note>
        <note priority="1">templates\base.html.twig:237</note>
      </notes>
      <segment state="translated">
        <source>search.placeholder</source>
        <target>Search</target>
      </segment>
    </unit>
    <unit id="10f_Ka3" name="expandAll">
      <notes>
        <note category="file-source" priority="1">Part-DB1\templates\AdminPages\EntityAdminBase.html.twig:23</note>
        <note category="file-source" priority="1">Part-DB1\templates\_sidebar.html.twig:3</note>
        <note priority="1">Part-DB1\templates\AdminPages\EntityAdminBase.html.twig:23</note>
        <note priority="1">Part-DB1\templates\_sidebar.html.twig:3</note>
        <note priority="1">templates\AdminPages\EntityAdminBase.html.twig:13</note>
        <note priority="1">templates\base.html.twig:166</note>
        <note priority="1">templates\base.html.twig:193</note>
        <note priority="1">templates\base.html.twig:221</note>
      </notes>
      <segment state="translated">
        <source>expandAll</source>
        <target>Expand All</target>
      </segment>
    </unit>
    <unit id="eS_kUcS" name="reduceAll">
      <notes>
        <note category="file-source" priority="1">Part-DB1\templates\AdminPages\EntityAdminBase.html.twig:27</note>
        <note category="file-source" priority="1">Part-DB1\templates\_sidebar.html.twig:4</note>
        <note priority="1">Part-DB1\templates\AdminPages\EntityAdminBase.html.twig:27</note>
        <note priority="1">Part-DB1\templates\_sidebar.html.twig:4</note>
        <note priority="1">templates\AdminPages\EntityAdminBase.html.twig:17</note>
        <note priority="1">templates\base.html.twig:167</note>
        <note priority="1">templates\base.html.twig:194</note>
        <note priority="1">templates\base.html.twig:222</note>
      </notes>
      <segment state="translated">
        <source>reduceAll</source>
        <target>Reduce All</target>
      </segment>
    </unit>
    <unit id="tagdXMa" name="part.info.timetravel_hint">
      <notes>
        <note category="file-source" priority="1">Part-DB1\templates\AdminPages\EntityAdminBase.html.twig:54</note>
        <note category="file-source" priority="1">Part-DB1\templates\Parts\info\_sidebar.html.twig:4</note>
        <note priority="1">Part-DB1\templates\AdminPages\EntityAdminBase.html.twig:54</note>
        <note priority="1">Part-DB1\templates\Parts\info\_sidebar.html.twig:4</note>
      </notes>
      <segment state="final">
        <source>part.info.timetravel_hint</source>
        <target>This is how the part appeared before %timestamp%. &lt;i&gt;Please note that this feature is experimental, so the info may not be correct.&lt;/i&gt;</target>
      </segment>
    </unit>
    <unit id="7uawYY6" name="standard.label">
      <notes>
        <note category="file-source" priority="1">Part-DB1\templates\AdminPages\EntityAdminBase.html.twig:60</note>
        <note priority="1">Part-DB1\templates\AdminPages\EntityAdminBase.html.twig:60</note>
        <note priority="1">templates\AdminPages\EntityAdminBase.html.twig:42</note>
      </notes>
      <segment state="translated">
        <source>standard.label</source>
        <target>Properties</target>
      </segment>
    </unit>
    <unit id="Fe5ax26" name="infos.label">
      <notes>
        <note category="file-source" priority="1">Part-DB1\templates\AdminPages\EntityAdminBase.html.twig:61</note>
        <note priority="1">Part-DB1\templates\AdminPages\EntityAdminBase.html.twig:61</note>
        <note priority="1">templates\AdminPages\EntityAdminBase.html.twig:43</note>
      </notes>
      <segment state="translated">
        <source>infos.label</source>
        <target>Info</target>
      </segment>
    </unit>
    <unit id="PNqzf_X" name="history.label">
      <notes>
        <note category="file-source" priority="1">Part-DB1\templates\AdminPages\EntityAdminBase.html.twig:63</note>
        <note priority="1">Part-DB1\templates\AdminPages\EntityAdminBase.html.twig:63</note>
        <note priority="1">new</note>
      </notes>
      <segment state="final">
        <source>history.label</source>
        <target>History</target>
      </segment>
    </unit>
    <unit id="Y2QKWU9" name="export.label">
      <notes>
        <note category="file-source" priority="1">Part-DB1\templates\AdminPages\EntityAdminBase.html.twig:66</note>
        <note priority="1">Part-DB1\templates\AdminPages\EntityAdminBase.html.twig:66</note>
        <note priority="1">templates\AdminPages\EntityAdminBase.html.twig:45</note>
      </notes>
      <segment state="translated">
        <source>export.label</source>
        <target>Export</target>
      </segment>
    </unit>
    <unit id="k5fWSN4" name="import_export.label">
      <notes>
        <note category="file-source" priority="1">Part-DB1\templates\AdminPages\EntityAdminBase.html.twig:68</note>
        <note priority="1">Part-DB1\templates\AdminPages\EntityAdminBase.html.twig:68</note>
        <note priority="1">templates\AdminPages\EntityAdminBase.html.twig:47</note>
      </notes>
      <segment state="translated">
        <source>import_export.label</source>
        <target>Import / Export</target>
      </segment>
    </unit>
    <unit id="sOYxh4M" name="mass_creation.label">
      <notes>
        <note category="file-source" priority="1">Part-DB1\templates\AdminPages\EntityAdminBase.html.twig:69</note>
        <note priority="1">Part-DB1\templates\AdminPages\EntityAdminBase.html.twig:69</note>
      </notes>
      <segment state="translated">
        <source>mass_creation.label</source>
        <target>Mass creation</target>
      </segment>
    </unit>
    <unit id="wTQX7oE" name="admin.common">
      <notes>
        <note category="file-source" priority="1">Part-DB1\templates\AdminPages\EntityAdminBase.html.twig:82</note>
        <note priority="1">Part-DB1\templates\AdminPages\EntityAdminBase.html.twig:82</note>
        <note priority="1">templates\AdminPages\EntityAdminBase.html.twig:59</note>
      </notes>
      <segment state="translated">
        <source>admin.common</source>
        <target>Common</target>
      </segment>
    </unit>
    <unit id="NmnCJhH" name="admin.attachments">
      <notes>
        <note category="file-source" priority="1">Part-DB1\templates\AdminPages\EntityAdminBase.html.twig:86</note>
        <note priority="1">Part-DB1\templates\AdminPages\EntityAdminBase.html.twig:86</note>
      </notes>
      <segment state="translated">
        <source>admin.attachments</source>
        <target>Attachments</target>
      </segment>
    </unit>
    <unit id="TA1hSYV" name="admin.parameters">
      <notes>
        <note category="file-source" priority="1">Part-DB1\templates\AdminPages\EntityAdminBase.html.twig:90</note>
      </notes>
      <segment state="translated">
        <source>admin.parameters</source>
        <target>Parameters</target>
      </segment>
    </unit>
    <unit id="R949JGz" name="export_all.label">
      <notes>
        <note category="file-source" priority="1">Part-DB1\templates\AdminPages\EntityAdminBase.html.twig:179</note>
        <note priority="1">Part-DB1\templates\AdminPages\EntityAdminBase.html.twig:167</note>
        <note priority="1">templates\AdminPages\EntityAdminBase.html.twig:142</note>
      </notes>
      <segment state="translated">
        <source>export_all.label</source>
        <target>Export all elements</target>
      </segment>
    </unit>
    <unit id="zPSdxU4" name="mass_creation.help">
      <notes>
        <note category="file-source" priority="1">Part-DB1\templates\AdminPages\EntityAdminBase.html.twig:185</note>
        <note priority="1">Part-DB1\templates\AdminPages\EntityAdminBase.html.twig:173</note>
      </notes>
      <segment state="translated">
        <source>mass_creation.help</source>
        <target>Each line will be interpreted as a name of an element, which will be created. You can create nested structures by indentations.</target>
      </segment>
    </unit>
    <unit id="a5.CFfq" name="edit.caption">
      <notes>
        <note category="file-source" priority="1">Part-DB1\templates\AdminPages\EntityAdminBase.html.twig:45</note>
        <note priority="1">Part-DB1\templates\AdminPages\EntityAdminBase.html.twig:45</note>
        <note priority="1">templates\AdminPages\EntityAdminBase.html.twig:35</note>
      </notes>
      <segment state="final">
        <source>edit.caption</source>
        <target>Edit element "%name"</target>
      </segment>
    </unit>
    <unit id="bblk5.r" name="new.caption">
      <notes>
        <note category="file-source" priority="1">Part-DB1\templates\AdminPages\EntityAdminBase.html.twig:50</note>
        <note priority="1">Part-DB1\templates\AdminPages\EntityAdminBase.html.twig:50</note>
        <note priority="1">templates\AdminPages\EntityAdminBase.html.twig:37</note>
      </notes>
      <segment state="final">
        <source>new.caption</source>
        <target>New element</target>
      </segment>
    </unit>
    <unit id="ZJ9SPOS" name="footprint.labelp">
      <notes>
        <note category="file-source" priority="1">Part-DB1\templates\AdminPages\FootprintAdmin.html.twig:4</note>
        <note category="file-source" priority="1">Part-DB1\templates\_sidebar.html.twig:9</note>
        <note priority="1">Part-DB1\templates\AdminPages\FootprintAdmin.html.twig:4</note>
        <note priority="1">Part-DB1\templates\_sidebar.html.twig:9</note>
        <note priority="1">templates\base.html.twig:172</note>
        <note priority="1">templates\base.html.twig:199</note>
        <note priority="1">templates\base.html.twig:227</note>
      </notes>
      <segment state="translated">
        <source>footprint.labelp</source>
        <target>Footprints</target>
      </segment>
    </unit>
    <unit id="U4500WS" name="footprint.edit">
      <notes>
        <note category="file-source" priority="1">Part-DB1\templates\AdminPages\FootprintAdmin.html.twig:13</note>
        <note category="state" priority="1">new</note>
      </notes>
      <segment state="translated">
        <source>footprint.edit</source>
        <target>Edit footprint</target>
      </segment>
    </unit>
    <unit id="O3SliSK" name="footprint.new">
      <notes>
        <note category="file-source" priority="1">Part-DB1\templates\AdminPages\FootprintAdmin.html.twig:17</note>
        <note category="state" priority="1">new</note>
      </notes>
      <segment state="translated">
        <source>footprint.new</source>
        <target>New footprint</target>
      </segment>
    </unit>
    <unit id="ZOZqHeB" name="group.edit.caption">
      <notes>
        <note category="file-source" priority="1">Part-DB1\templates\AdminPages\GroupAdmin.html.twig:4</note>
        <note priority="1">Part-DB1\templates\AdminPages\GroupAdmin.html.twig:4</note>
      </notes>
      <segment state="translated">
        <source>group.edit.caption</source>
        <target>Groups</target>
      </segment>
    </unit>
    <unit id="iK5P0V5" name="user.edit.permissions">
      <notes>
        <note category="file-source" priority="1">Part-DB1\templates\AdminPages\GroupAdmin.html.twig:9</note>
        <note category="file-source" priority="1">Part-DB1\templates\AdminPages\UserAdmin.html.twig:16</note>
        <note priority="1">Part-DB1\templates\AdminPages\GroupAdmin.html.twig:9</note>
        <note priority="1">Part-DB1\templates\AdminPages\UserAdmin.html.twig:16</note>
      </notes>
      <segment state="translated">
        <source>user.edit.permissions</source>
        <target>Permissions</target>
      </segment>
    </unit>
    <unit id="BaTTHkG" name="group.edit">
      <notes>
        <note category="file-source" priority="1">Part-DB1\templates\AdminPages\GroupAdmin.html.twig:24</note>
        <note category="state" priority="1">new</note>
      </notes>
      <segment state="translated">
        <source>group.edit</source>
        <target>Edit group</target>
      </segment>
    </unit>
    <unit id="vdjTPNv" name="group.new">
      <notes>
        <note category="file-source" priority="1">Part-DB1\templates\AdminPages\GroupAdmin.html.twig:28</note>
        <note category="state" priority="1">new</note>
      </notes>
      <segment state="translated">
        <source>group.new</source>
        <target>New group</target>
      </segment>
    </unit>
    <unit id="Rr_.JrB" name="label_profile.caption">
      <notes>
        <note category="file-source" priority="1">Part-DB1\templates\AdminPages\LabelProfileAdmin.html.twig:4</note>
      </notes>
      <segment state="translated">
        <source>label_profile.caption</source>
        <target>Label profiles</target>
      </segment>
    </unit>
    <unit id="QPqYdRg" name="label_profile.advanced">
      <notes>
        <note category="file-source" priority="1">Part-DB1\templates\AdminPages\LabelProfileAdmin.html.twig:8</note>
      </notes>
      <segment state="translated">
        <source>label_profile.advanced</source>
        <target>Advanced</target>
      </segment>
    </unit>
    <unit id="Pi_q_nj" name="label_profile.comment">
      <notes>
        <note category="file-source" priority="1">Part-DB1\templates\AdminPages\LabelProfileAdmin.html.twig:9</note>
      </notes>
      <segment state="translated">
        <source>label_profile.comment</source>
        <target>Notes</target>
      </segment>
    </unit>
    <unit id="VwVLyJA" name="label_profile.edit">
      <notes>
        <note category="file-source" priority="1">Part-DB1\templates\AdminPages\LabelProfileAdmin.html.twig:55</note>
        <note category="state" priority="1">new</note>
      </notes>
      <segment state="translated">
        <source>label_profile.edit</source>
        <target>Edit label profile</target>
      </segment>
    </unit>
    <unit id="lObewxU" name="label_profile.new">
      <notes>
        <note category="file-source" priority="1">Part-DB1\templates\AdminPages\LabelProfileAdmin.html.twig:59</note>
        <note category="state" priority="1">new</note>
      </notes>
      <segment state="translated">
        <source>label_profile.new</source>
        <target>New label profile</target>
      </segment>
    </unit>
    <unit id="Fum_mCX" name="manufacturer.caption">
      <notes>
        <note category="file-source" priority="1">Part-DB1\templates\AdminPages\ManufacturerAdmin.html.twig:4</note>
        <note priority="1">Part-DB1\templates\AdminPages\ManufacturerAdmin.html.twig:4</note>
        <note priority="1">templates\AdminPages\ManufacturerAdmin.html.twig:4</note>
      </notes>
      <segment state="translated">
        <source>manufacturer.caption</source>
        <target>Manufacturers</target>
      </segment>
    </unit>
    <unit id="e41FWWa" name="manufacturer.edit">
      <notes>
        <note category="file-source" priority="1">Part-DB1\templates\AdminPages\ManufacturerAdmin.html.twig:8</note>
        <note category="state" priority="1">new</note>
      </notes>
      <segment state="translated">
        <source>manufacturer.edit</source>
        <target>Edit manufacturer</target>
      </segment>
    </unit>
    <unit id="g4gO3Qs" name="manufacturer.new">
      <notes>
        <note category="file-source" priority="1">Part-DB1\templates\AdminPages\ManufacturerAdmin.html.twig:12</note>
        <note category="state" priority="1">new</note>
      </notes>
      <segment state="translated">
        <source>manufacturer.new</source>
        <target>New manufacturer</target>
      </segment>
    </unit>
    <unit id="6tFKnGD" name="measurement_unit.caption">
      <notes>
        <note category="file-source" priority="1">Part-DB1\templates\AdminPages\MeasurementUnitAdmin.html.twig:4</note>
        <note priority="1">Part-DB1\templates\AdminPages\MeasurementUnitAdmin.html.twig:4</note>
      </notes>
      <segment state="translated">
        <source>measurement_unit.caption</source>
        <target>Measurement Unit</target>
      </segment>
    </unit>
    <unit id="vZGwiMS" name="storelocation.labelp">
      <notes>
        <note category="file-source" priority="1">Part-DB1\templates\AdminPages\StorelocationAdmin.html.twig:5</note>
        <note category="file-source" priority="1">Part-DB1\templates\_sidebar.html.twig:8</note>
        <note priority="1">Part-DB1\templates\AdminPages\StorelocationAdmin.html.twig:4</note>
        <note priority="1">Part-DB1\templates\_sidebar.html.twig:8</note>
        <note priority="1">templates\base.html.twig:171</note>
        <note priority="1">templates\base.html.twig:198</note>
        <note priority="1">templates\base.html.twig:226</note>
      </notes>
      <segment state="translated">
        <source>storelocation.labelp</source>
        <target>Storage locations</target>
      </segment>
    </unit>
    <unit id="eSA7p5N" name="storelocation.edit">
      <notes>
        <note category="file-source" priority="1">Part-DB1\templates\AdminPages\StorelocationAdmin.html.twig:32</note>
        <note category="state" priority="1">new</note>
      </notes>
      <segment state="translated">
        <source>storelocation.edit</source>
        <target>Edit storage location</target>
      </segment>
    </unit>
    <unit id="eIvG1.A" name="storelocation.new">
      <notes>
        <note category="file-source" priority="1">Part-DB1\templates\AdminPages\StorelocationAdmin.html.twig:36</note>
        <note category="state" priority="1">new</note>
      </notes>
      <segment state="translated">
        <source>storelocation.new</source>
        <target>New storage location</target>
      </segment>
    </unit>
    <unit id="ykqfBBp" name="supplier.caption">
      <notes>
        <note category="file-source" priority="1">Part-DB1\templates\AdminPages\SupplierAdmin.html.twig:4</note>
        <note priority="1">Part-DB1\templates\AdminPages\SupplierAdmin.html.twig:4</note>
        <note priority="1">templates\AdminPages\SupplierAdmin.html.twig:4</note>
      </notes>
      <segment state="translated">
        <source>supplier.caption</source>
        <target>Suppliers</target>
      </segment>
    </unit>
    <unit id="DpVIJeK" name="supplier.edit">
      <notes>
        <note category="file-source" priority="1">Part-DB1\templates\AdminPages\SupplierAdmin.html.twig:16</note>
        <note category="state" priority="1">new</note>
      </notes>
      <segment state="translated">
        <source>supplier.edit</source>
        <target>Edit supplier</target>
      </segment>
    </unit>
    <unit id="AcG6iT_" name="supplier.new">
      <notes>
        <note category="file-source" priority="1">Part-DB1\templates\AdminPages\SupplierAdmin.html.twig:20</note>
        <note category="state" priority="1">new</note>
      </notes>
      <segment state="translated">
        <source>supplier.new</source>
        <target>New supplier</target>
      </segment>
    </unit>
    <unit id=".YoS4pi" name="user.edit.caption">
      <notes>
        <note category="file-source" priority="1">Part-DB1\templates\AdminPages\UserAdmin.html.twig:8</note>
        <note priority="1">Part-DB1\templates\AdminPages\UserAdmin.html.twig:8</note>
      </notes>
      <segment state="translated">
        <source>user.edit.caption</source>
        <target>Users</target>
      </segment>
    </unit>
    <unit id="eDE4Z9X" name="user.edit.configuration">
      <notes>
        <note category="file-source" priority="1">Part-DB1\templates\AdminPages\UserAdmin.html.twig:14</note>
        <note priority="1">Part-DB1\templates\AdminPages\UserAdmin.html.twig:14</note>
      </notes>
      <segment state="translated">
        <source>user.edit.configuration</source>
        <target>Configuration</target>
      </segment>
    </unit>
    <unit id="3HIFZxy" name="user.edit.password">
      <notes>
        <note category="file-source" priority="1">Part-DB1\templates\AdminPages\UserAdmin.html.twig:15</note>
        <note priority="1">Part-DB1\templates\AdminPages\UserAdmin.html.twig:15</note>
      </notes>
      <segment state="translated">
        <source>user.edit.password</source>
        <target>Password</target>
      </segment>
    </unit>
    <unit id="CpSdWDM" name="user.edit.tfa.caption">
      <notes>
        <note category="file-source" priority="1">Part-DB1\templates\AdminPages\UserAdmin.html.twig:45</note>
        <note priority="1">Part-DB1\templates\AdminPages\UserAdmin.html.twig:45</note>
      </notes>
      <segment state="translated">
        <source>user.edit.tfa.caption</source>
        <target>Two-factor authentication</target>
      </segment>
    </unit>
    <unit id="QAuf3JI" name="user.edit.tfa.google_active">
      <notes>
        <note category="file-source" priority="1">Part-DB1\templates\AdminPages\UserAdmin.html.twig:47</note>
        <note priority="1">Part-DB1\templates\AdminPages\UserAdmin.html.twig:47</note>
      </notes>
      <segment state="translated">
        <source>user.edit.tfa.google_active</source>
        <target>Authenticator app active</target>
      </segment>
    </unit>
    <unit id="7v_PSOf" name="tfa_backup.remaining_tokens">
      <notes>
        <note category="file-source" priority="1">Part-DB1\templates\AdminPages\UserAdmin.html.twig:48</note>
        <note category="file-source" priority="1">Part-DB1\templates\Users\backup_codes.html.twig:15</note>
        <note category="file-source" priority="1">Part-DB1\templates\Users\_2fa_settings.html.twig:95</note>
        <note priority="1">Part-DB1\templates\AdminPages\UserAdmin.html.twig:48</note>
        <note priority="1">Part-DB1\templates\Users\backup_codes.html.twig:15</note>
        <note priority="1">Part-DB1\templates\Users\_2fa_settings.html.twig:95</note>
      </notes>
      <segment state="translated">
        <source>tfa_backup.remaining_tokens</source>
        <target>Remaining backup codes count</target>
      </segment>
    </unit>
    <unit id="xhNIm7L" name="tfa_backup.generation_date">
      <notes>
        <note category="file-source" priority="1">Part-DB1\templates\AdminPages\UserAdmin.html.twig:49</note>
        <note category="file-source" priority="1">Part-DB1\templates\Users\backup_codes.html.twig:17</note>
        <note category="file-source" priority="1">Part-DB1\templates\Users\_2fa_settings.html.twig:96</note>
        <note priority="1">Part-DB1\templates\AdminPages\UserAdmin.html.twig:49</note>
        <note priority="1">Part-DB1\templates\Users\backup_codes.html.twig:17</note>
        <note priority="1">Part-DB1\templates\Users\_2fa_settings.html.twig:96</note>
      </notes>
      <segment state="translated">
        <source>tfa_backup.generation_date</source>
        <target>Generation date of the backup codes</target>
      </segment>
    </unit>
    <unit id="_m6S_4Y" name="user.edit.tfa.disabled">
      <notes>
        <note category="file-source" priority="1">Part-DB1\templates\AdminPages\UserAdmin.html.twig:53</note>
        <note category="file-source" priority="1">Part-DB1\templates\AdminPages\UserAdmin.html.twig:60</note>
        <note priority="1">Part-DB1\templates\AdminPages\UserAdmin.html.twig:53</note>
        <note priority="1">Part-DB1\templates\AdminPages\UserAdmin.html.twig:60</note>
      </notes>
      <segment state="translated">
        <source>user.edit.tfa.disabled</source>
        <target>Method not enabled</target>
      </segment>
    </unit>
    <unit id="TagZ6I5" name="user.edit.tfa.u2f_keys_count">
      <notes>
        <note category="file-source" priority="1">Part-DB1\templates\AdminPages\UserAdmin.html.twig:56</note>
        <note priority="1">Part-DB1\templates\AdminPages\UserAdmin.html.twig:56</note>
      </notes>
      <segment state="translated">
        <source>user.edit.tfa.u2f_keys_count</source>
        <target>Active security keys</target>
      </segment>
    </unit>
    <unit id=".K9hu_c" name="user.edit.tfa.disable_tfa_title">
      <notes>
        <note category="file-source" priority="1">Part-DB1\templates\AdminPages\UserAdmin.html.twig:72</note>
        <note priority="1">Part-DB1\templates\AdminPages\UserAdmin.html.twig:72</note>
      </notes>
      <segment state="translated">
        <source>user.edit.tfa.disable_tfa_title</source>
        <target>Do you really want to proceed?</target>
      </segment>
    </unit>
    <unit id="xORuIU4" name="user.edit.tfa.disable_tfa_message">
      <notes>
        <note category="file-source" priority="1">Part-DB1\templates\AdminPages\UserAdmin.html.twig:72</note>
        <note priority="1">Part-DB1\templates\AdminPages\UserAdmin.html.twig:72</note>
      </notes>
      <segment state="translated">
        <source>user.edit.tfa.disable_tfa_message</source>
        <target><![CDATA[This will disable <b>all active two-factor authentication methods of the user</b> and delete the <b>backup codes</b>!
<br>
The user will have to set up all two-factor authentication methods again and print new backup codes! <br><br>
<b>Only do this if you are absolutely sure about the identity of the user (seeking help), otherwise the account could be compromised by an attacker!</b>]]></target>
      </segment>
    </unit>
    <unit id="02HvwiS" name="user.edit.tfa.disable_tfa.btn">
      <notes>
        <note category="file-source" priority="1">Part-DB1\templates\AdminPages\UserAdmin.html.twig:73</note>
        <note priority="1">Part-DB1\templates\AdminPages\UserAdmin.html.twig:73</note>
      </notes>
      <segment state="translated">
        <source>user.edit.tfa.disable_tfa.btn</source>
        <target>Disable all two-factor authentication methods</target>
      </segment>
    </unit>
    <unit id="vQxH4zm" name="user.edit">
      <notes>
        <note category="file-source" priority="1">Part-DB1\templates\AdminPages\UserAdmin.html.twig:85</note>
        <note category="state" priority="1">new</note>
      </notes>
      <segment state="translated">
        <source>user.edit</source>
        <target>Edit user</target>
      </segment>
    </unit>
    <unit id="TvuuOMC" name="user.new">
      <notes>
        <note category="file-source" priority="1">Part-DB1\templates\AdminPages\UserAdmin.html.twig:89</note>
        <note category="state" priority="1">new</note>
      </notes>
      <segment state="translated">
        <source>user.new</source>
        <target>New user</target>
      </segment>
    </unit>
    <unit id="0EjI8FY" name="attachment.delete">
      <notes>
        <note category="file-source" priority="1">Part-DB1\templates\AdminPages\_attachments.html.twig:4</note>
        <note category="file-source" priority="1">Part-DB1\templates\Parts\edit\_attachments.html.twig:4</note>
        <note priority="1">Part-DB1\templates\AdminPages\_attachments.html.twig:4</note>
        <note priority="1">Part-DB1\templates\Parts\edit\_attachments.html.twig:4</note>
        <note priority="1">Part-DB1\templates\Parts\info\_attachments_info.html.twig:63</note>
      </notes>
      <segment state="translated">
        <source>attachment.delete</source>
        <target>Delete</target>
      </segment>
    </unit>
    <unit id="ffvhms1" name="attachment.external">
      <notes>
        <note category="file-source" priority="1">Part-DB1\templates\AdminPages\_attachments.html.twig:41</note>
        <note category="file-source" priority="1">Part-DB1\templates\Parts\edit\_attachments.html.twig:38</note>
        <note category="file-source" priority="1">Part-DB1\templates\Parts\info\_attachments_info.html.twig:35</note>
        <note category="file-source" priority="1">Part-DB1\src\DataTables\AttachmentDataTable.php:159</note>
        <note priority="1">Part-DB1\templates\Parts\edit\_attachments.html.twig:38</note>
        <note priority="1">Part-DB1\src\DataTables\AttachmentDataTable.php:159</note>
      </notes>
      <segment state="translated">
        <source>attachment.external</source>
        <target>External</target>
      </segment>
    </unit>
    <unit id="vTU.j2g" name="attachment.preview.alt">
      <notes>
        <note category="file-source" priority="1">Part-DB1\templates\AdminPages\_attachments.html.twig:49</note>
        <note category="file-source" priority="1">Part-DB1\templates\Parts\edit\_attachments.html.twig:47</note>
        <note priority="1">Part-DB1\templates\AdminPages\_attachments.html.twig:47</note>
        <note priority="1">Part-DB1\templates\Parts\edit\_attachments.html.twig:45</note>
      </notes>
      <segment state="translated">
        <source>attachment.preview.alt</source>
        <target>Attachment thumbnail</target>
      </segment>
    </unit>
    <unit id="CNqXx.c" name="attachment.view">
      <notes>
        <note category="file-source" priority="1">Part-DB1\templates\AdminPages\_attachments.html.twig:52</note>
        <note category="file-source" priority="1">Part-DB1\templates\Parts\edit\_attachments.html.twig:50</note>
        <note category="file-source" priority="1">Part-DB1\templates\Parts\info\_attachments_info.html.twig:62</note>
        <note priority="1">Part-DB1\templates\AdminPages\_attachments.html.twig:50</note>
        <note priority="1">Part-DB1\templates\Parts\edit\_attachments.html.twig:48</note>
        <note priority="1">Part-DB1\templates\Parts\info\_attachments_info.html.twig:45</note>
      </notes>
      <segment state="translated">
        <source>attachment.view</source>
        <target>View</target>
      </segment>
    </unit>
    <unit id="HnHc.HV" name="attachment.file_not_found">
      <notes>
        <note category="file-source" priority="1">Part-DB1\templates\AdminPages\_attachments.html.twig:58</note>
        <note category="file-source" priority="1">Part-DB1\templates\Parts\edit\_attachments.html.twig:56</note>
        <note category="file-source" priority="1">Part-DB1\templates\Parts\info\_attachments_info.html.twig:43</note>
        <note category="file-source" priority="1">Part-DB1\src\DataTables\AttachmentDataTable.php:166</note>
        <note priority="1">Part-DB1\templates\AdminPages\_attachments.html.twig:56</note>
        <note priority="1">Part-DB1\templates\Parts\edit\_attachments.html.twig:54</note>
        <note priority="1">Part-DB1\templates\Parts\info\_attachments_info.html.twig:38</note>
        <note priority="1">Part-DB1\src\DataTables\AttachmentDataTable.php:166</note>
      </notes>
      <segment state="translated">
        <source>attachment.file_not_found</source>
        <target>File not found</target>
      </segment>
    </unit>
    <unit id="vnfQKjk" name="attachment.secure">
      <notes>
        <note category="file-source" priority="1">Part-DB1\templates\AdminPages\_attachments.html.twig:66</note>
        <note category="file-source" priority="1">Part-DB1\templates\Parts\edit\_attachments.html.twig:64</note>
        <note category="file-source" priority="1">Part-DB1\templates\Parts\info\_attachments_info.html.twig:48</note>
        <note priority="1">Part-DB1\templates\Parts\edit\_attachments.html.twig:62</note>
      </notes>
      <segment state="translated">
        <source>attachment.secure</source>
        <target>Private attachment</target>
      </segment>
    </unit>
    <unit id="NCjSwVs" name="attachment.create">
      <notes>
        <note category="file-source" priority="1">Part-DB1\templates\AdminPages\_attachments.html.twig:79</note>
        <note category="file-source" priority="1">Part-DB1\templates\Parts\edit\_attachments.html.twig:77</note>
        <note priority="1">Part-DB1\templates\AdminPages\_attachments.html.twig:77</note>
        <note priority="1">Part-DB1\templates\Parts\edit\_attachments.html.twig:75</note>
      </notes>
      <segment state="translated">
        <source>attachment.create</source>
        <target>Add attachment</target>
      </segment>
    </unit>
    <unit id="kxhr8KP" name="part_lot.edit.delete.confirm">
      <notes>
        <note category="file-source" priority="1">Part-DB1\templates\AdminPages\_attachments.html.twig:84</note>
        <note category="file-source" priority="1">Part-DB1\templates\Parts\edit\_attachments.html.twig:82</note>
        <note category="file-source" priority="1">Part-DB1\templates\Parts\edit\_lots.html.twig:33</note>
        <note priority="1">Part-DB1\templates\AdminPages\_attachments.html.twig:82</note>
        <note priority="1">Part-DB1\templates\Parts\edit\_attachments.html.twig:80</note>
        <note priority="1">Part-DB1\templates\Parts\edit\_lots.html.twig:33</note>
      </notes>
      <segment state="translated">
        <source>part_lot.edit.delete.confirm</source>
        <target>Do you really want to delete this stock? This can not be undone!</target>
      </segment>
    </unit>
    <unit id="RqM7iAG" name="entity.delete.confirm_title">
      <notes>
        <note category="file-source" priority="1">Part-DB1\templates\AdminPages\_delete_form.html.twig:2</note>
        <note priority="1">Part-DB1\templates\AdminPages\_delete_form.html.twig:2</note>
        <note priority="1">templates\AdminPages\_delete_form.html.twig:2</note>
      </notes>
      <segment state="translated">
        <source>entity.delete.confirm_title</source>
        <target>You really want to delete %name%?</target>
      </segment>
    </unit>
    <unit id="0B3xeO2" name="entity.delete.message">
      <notes>
        <note category="file-source" priority="1">Part-DB1\templates\AdminPages\_delete_form.html.twig:3</note>
        <note priority="1">Part-DB1\templates\AdminPages\_delete_form.html.twig:3</note>
        <note priority="1">templates\AdminPages\_delete_form.html.twig:3</note>
      </notes>
      <segment state="translated">
        <source>entity.delete.message</source>
        <target>This can not be undone!
&lt;br&gt;
Sub elements will be moved upwards.</target>
      </segment>
    </unit>
    <unit id="eyyICVM" name="entity.delete">
      <notes>
        <note category="file-source" priority="1">Part-DB1\templates\AdminPages\_delete_form.html.twig:11</note>
        <note priority="1">Part-DB1\templates\AdminPages\_delete_form.html.twig:11</note>
        <note priority="1">templates\AdminPages\_delete_form.html.twig:9</note>
      </notes>
      <segment state="translated">
        <source>entity.delete</source>
        <target>Delete element</target>
      </segment>
    </unit>
    <unit id="jix.mo1" name="edit.log_comment">
      <notes>
        <note category="file-source" priority="1">Part-DB1\templates\AdminPages\_delete_form.html.twig:16</note>
        <note category="file-source" priority="1">Part-DB1\templates\Parts\info\_tools.html.twig:45</note>
        <note category="file-source" priority="1">Part-DB1\src\Form\Part\PartBaseType.php:286</note>
        <note priority="1">Part-DB1\templates\AdminPages\_delete_form.html.twig:16</note>
        <note priority="1">Part-DB1\templates\Parts\info\_tools.html.twig:43</note>
        <note priority="1">Part-DB1\src\Form\Part\PartBaseType.php:267</note>
        <note priority="1">new</note>
      </notes>
      <segment state="final">
        <source>edit.log_comment</source>
        <target>Change comment</target>
      </segment>
    </unit>
    <unit id="A15hzUY" name="entity.delete.recursive">
      <notes>
        <note category="file-source" priority="1">Part-DB1\templates\AdminPages\_delete_form.html.twig:24</note>
        <note priority="1">Part-DB1\templates\AdminPages\_delete_form.html.twig:24</note>
        <note priority="1">templates\AdminPages\_delete_form.html.twig:12</note>
      </notes>
      <segment state="translated">
        <source>entity.delete.recursive</source>
        <target>Delete recursive (all sub elements)</target>
      </segment>
    </unit>
    <unit id="vlslklu" name="entity.duplicate">
      <notes>
        <note category="file-source" priority="1">Part-DB1\templates\AdminPages\_duplicate.html.twig:3</note>
      </notes>
      <segment state="translated">
        <source>entity.duplicate</source>
        <target>Duplicate element</target>
      </segment>
    </unit>
    <unit id="4_pqNGT" name="export.format">
      <notes>
        <note category="file-source" priority="1">Part-DB1\templates\AdminPages\_export_form.html.twig:4</note>
        <note category="file-source" priority="1">Part-DB1\src\Form\AdminPages\ImportType.php:76</note>
        <note priority="1">Part-DB1\templates\AdminPages\_export_form.html.twig:4</note>
        <note priority="1">Part-DB1\src\Form\AdminPages\ImportType.php:76</note>
        <note priority="1">templates\AdminPages\_export_form.html.twig:4</note>
        <note priority="1">src\Form\ImportType.php:67</note>
      </notes>
      <segment state="translated">
        <source>export.format</source>
        <target>File format</target>
      </segment>
    </unit>
    <unit id="FlGXF7u" name="export.level">
      <notes>
        <note category="file-source" priority="1">Part-DB1\templates\AdminPages\_export_form.html.twig:16</note>
        <note priority="1">Part-DB1\templates\AdminPages\_export_form.html.twig:16</note>
        <note priority="1">templates\AdminPages\_export_form.html.twig:16</note>
      </notes>
      <segment state="translated">
        <source>export.level</source>
        <target>Verbosity level</target>
      </segment>
    </unit>
    <unit id="dA2Gh6w" name="export.level.simple">
      <notes>
        <note category="file-source" priority="1">Part-DB1\templates\AdminPages\_export_form.html.twig:19</note>
        <note priority="1">Part-DB1\templates\AdminPages\_export_form.html.twig:19</note>
        <note priority="1">templates\AdminPages\_export_form.html.twig:19</note>
      </notes>
      <segment state="translated">
        <source>export.level.simple</source>
        <target>Simple</target>
      </segment>
    </unit>
    <unit id="0UfNFxx" name="export.level.extended">
      <notes>
        <note category="file-source" priority="1">Part-DB1\templates\AdminPages\_export_form.html.twig:20</note>
        <note priority="1">Part-DB1\templates\AdminPages\_export_form.html.twig:20</note>
        <note priority="1">templates\AdminPages\_export_form.html.twig:20</note>
      </notes>
      <segment state="translated">
        <source>export.level.extended</source>
        <target>Extended</target>
      </segment>
    </unit>
    <unit id="dLPhjKy" name="export.level.full">
      <notes>
        <note category="file-source" priority="1">Part-DB1\templates\AdminPages\_export_form.html.twig:21</note>
        <note priority="1">Part-DB1\templates\AdminPages\_export_form.html.twig:21</note>
        <note priority="1">templates\AdminPages\_export_form.html.twig:21</note>
      </notes>
      <segment state="translated">
        <source>export.level.full</source>
        <target>Full</target>
      </segment>
    </unit>
    <unit id="5c8F8f2" name="export.include_children">
      <notes>
        <note category="file-source" priority="1">Part-DB1\templates\AdminPages\_export_form.html.twig:31</note>
        <note priority="1">Part-DB1\templates\AdminPages\_export_form.html.twig:31</note>
        <note priority="1">templates\AdminPages\_export_form.html.twig:31</note>
      </notes>
      <segment state="translated">
        <source>export.include_children</source>
        <target>Include children elements in export</target>
      </segment>
    </unit>
    <unit id="G8WtNph" name="export.btn">
      <notes>
        <note category="file-source" priority="1">Part-DB1\templates\AdminPages\_export_form.html.twig:39</note>
        <note priority="1">Part-DB1\templates\AdminPages\_export_form.html.twig:39</note>
        <note priority="1">templates\AdminPages\_export_form.html.twig:39</note>
      </notes>
      <segment state="translated">
        <source>export.btn</source>
        <target>Export</target>
      </segment>
    </unit>
    <unit id="2y0kouO" name="id.label">
      <notes>
        <note category="file-source" priority="1">Part-DB1\templates\AdminPages\_info.html.twig:4</note>
        <note category="file-source" priority="1">Part-DB1\templates\Parts\edit\edit_part_info.html.twig:12</note>
        <note category="file-source" priority="1">Part-DB1\templates\Parts\info\show_part_info.html.twig:24</note>
        <note category="file-source" priority="1">Part-DB1\templates\Parts\info\_extended_infos.html.twig:36</note>
        <note priority="1">Part-DB1\templates\AdminPages\_info.html.twig:4</note>
        <note priority="1">Part-DB1\templates\Parts\edit\edit_part_info.html.twig:12</note>
        <note priority="1">Part-DB1\templates\Parts\info\show_part_info.html.twig:24</note>
        <note priority="1">Part-DB1\templates\Parts\info\_extended_infos.html.twig:36</note>
        <note priority="1">templates\AdminPages\EntityAdminBase.html.twig:94</note>
        <note priority="1">templates\Parts\edit_part_info.html.twig:12</note>
        <note priority="1">templates\Parts\show_part_info.html.twig:11</note>
      </notes>
      <segment state="translated">
        <source>id.label</source>
        <target>ID</target>
      </segment>
    </unit>
    <unit id="cMLFYZw" name="createdAt">
      <notes>
        <note category="file-source" priority="1">Part-DB1\templates\AdminPages\_info.html.twig:11</note>
        <note category="file-source" priority="1">Part-DB1\templates\Parts\info\_attachments_info.html.twig:76</note>
        <note category="file-source" priority="1">Part-DB1\templates\Parts\info\_attachments_info.html.twig:77</note>
        <note category="file-source" priority="1">Part-DB1\templates\Parts\info\_extended_infos.html.twig:6</note>
        <note category="file-source" priority="1">Part-DB1\templates\Parts\info\_order_infos.html.twig:69</note>
        <note category="file-source" priority="1">Part-DB1\templates\Parts\info\_sidebar.html.twig:12</note>
        <note category="file-source" priority="1">Part-DB1\templates\Parts\lists\_info_card.html.twig:77</note>
        <note priority="1">Part-DB1\templates\AdminPages\_info.html.twig:11</note>
        <note priority="1">Part-DB1\templates\Parts\info\_attachments_info.html.twig:59</note>
        <note priority="1">Part-DB1\templates\Parts\info\_attachments_info.html.twig:60</note>
        <note priority="1">Part-DB1\templates\Parts\info\_extended_infos.html.twig:6</note>
        <note priority="1">Part-DB1\templates\Parts\info\_order_infos.html.twig:69</note>
        <note priority="1">Part-DB1\templates\Parts\info\_sidebar.html.twig:12</note>
        <note priority="1">Part-DB1\templates\Parts\lists\_info_card.html.twig:53</note>
        <note priority="1">templates\AdminPages\EntityAdminBase.html.twig:101</note>
        <note priority="1">templates\Parts\show_part_info.html.twig:248</note>
      </notes>
      <segment state="translated">
        <source>createdAt</source>
        <target>Created At</target>
      </segment>
    </unit>
    <unit id="ZcUFNEJ" name="lastModified">
      <notes>
        <note category="file-source" priority="1">Part-DB1\templates\AdminPages\_info.html.twig:25</note>
        <note category="file-source" priority="1">Part-DB1\templates\Parts\info\_extended_infos.html.twig:21</note>
        <note category="file-source" priority="1">Part-DB1\templates\Parts\info\_sidebar.html.twig:8</note>
        <note category="file-source" priority="1">Part-DB1\templates\Parts\lists\_info_card.html.twig:73</note>
        <note priority="1">Part-DB1\templates\AdminPages\_info.html.twig:25</note>
        <note priority="1">Part-DB1\templates\Parts\info\_extended_infos.html.twig:21</note>
        <note priority="1">Part-DB1\templates\Parts\info\_sidebar.html.twig:8</note>
        <note priority="1">Part-DB1\templates\Parts\lists\_info_card.html.twig:49</note>
        <note priority="1">templates\AdminPages\EntityAdminBase.html.twig:114</note>
        <note priority="1">templates\Parts\show_part_info.html.twig:263</note>
      </notes>
      <segment state="translated">
        <source>lastModified</source>
        <target>Last modified</target>
      </segment>
    </unit>
    <unit id="noZi5aQ" name="entity.info.parts_count">
      <notes>
        <note category="file-source" priority="1">Part-DB1\templates\AdminPages\_info.html.twig:38</note>
        <note priority="1">Part-DB1\templates\AdminPages\_info.html.twig:38</note>
      </notes>
      <segment state="translated">
        <source>entity.info.parts_count</source>
        <target>Number of parts with this element</target>
      </segment>
    </unit>
    <unit id="4FQqOUW" name="specifications.property">
      <notes>
        <note category="file-source" priority="1">Part-DB1\templates\AdminPages\_parameters.html.twig:6</note>
        <note category="file-source" priority="1">Part-DB1\templates\helper.twig:125</note>
        <note category="file-source" priority="1">Part-DB1\templates\Parts\edit\_specifications.html.twig:6</note>
      </notes>
      <segment state="translated">
        <source>specifications.property</source>
        <target>Parameter</target>
      </segment>
    </unit>
    <unit id="N4F6wz5" name="specifications.symbol">
      <notes>
        <note category="file-source" priority="1">Part-DB1\templates\AdminPages\_parameters.html.twig:7</note>
        <note category="file-source" priority="1">Part-DB1\templates\Parts\edit\_specifications.html.twig:7</note>
      </notes>
      <segment state="translated">
        <source>specifications.symbol</source>
        <target>Symbol</target>
      </segment>
    </unit>
    <unit id="ManEcyM" name="specifications.value_min">
      <notes>
        <note category="file-source" priority="1">Part-DB1\templates\AdminPages\_parameters.html.twig:8</note>
        <note category="file-source" priority="1">Part-DB1\templates\Parts\edit\_specifications.html.twig:8</note>
      </notes>
      <segment state="translated">
        <source>specifications.value_min</source>
        <target>Min.</target>
      </segment>
    </unit>
    <unit id="BzRKVPC" name="specifications.value_typ">
      <notes>
        <note category="file-source" priority="1">Part-DB1\templates\AdminPages\_parameters.html.twig:9</note>
        <note category="file-source" priority="1">Part-DB1\templates\Parts\edit\_specifications.html.twig:9</note>
      </notes>
      <segment state="translated">
        <source>specifications.value_typ</source>
        <target>Typ.</target>
      </segment>
    </unit>
    <unit id="WLVXsOF" name="specifications.value_max">
      <notes>
        <note category="file-source" priority="1">Part-DB1\templates\AdminPages\_parameters.html.twig:10</note>
        <note category="file-source" priority="1">Part-DB1\templates\Parts\edit\_specifications.html.twig:10</note>
      </notes>
      <segment state="translated">
        <source>specifications.value_max</source>
        <target>Max.</target>
      </segment>
    </unit>
    <unit id="mRpl2vJ" name="specifications.unit">
      <notes>
        <note category="file-source" priority="1">Part-DB1\templates\AdminPages\_parameters.html.twig:11</note>
        <note category="file-source" priority="1">Part-DB1\templates\Parts\edit\_specifications.html.twig:11</note>
      </notes>
      <segment state="translated">
        <source>specifications.unit</source>
        <target>Unit</target>
      </segment>
    </unit>
    <unit id="05vM0Vp" name="specifications.text">
      <notes>
        <note category="file-source" priority="1">Part-DB1\templates\AdminPages\_parameters.html.twig:12</note>
        <note category="file-source" priority="1">Part-DB1\templates\Parts\edit\_specifications.html.twig:12</note>
      </notes>
      <segment state="translated">
        <source>specifications.text</source>
        <target>Text</target>
      </segment>
    </unit>
    <unit id="t9lgp3U" name="specifications.group">
      <notes>
        <note category="file-source" priority="1">Part-DB1\templates\AdminPages\_parameters.html.twig:13</note>
        <note category="file-source" priority="1">Part-DB1\templates\Parts\edit\_specifications.html.twig:13</note>
      </notes>
      <segment state="translated">
        <source>specifications.group</source>
        <target>Group</target>
      </segment>
    </unit>
    <unit id="MZTH_sJ" name="specification.create">
      <notes>
        <note category="file-source" priority="1">Part-DB1\templates\AdminPages\_parameters.html.twig:26</note>
        <note category="file-source" priority="1">Part-DB1\templates\Parts\edit\_specifications.html.twig:26</note>
      </notes>
      <segment state="translated">
        <source>specification.create</source>
        <target>New Parameter</target>
      </segment>
    </unit>
    <unit id="eEuzINH" name="parameter.delete.confirm">
      <notes>
        <note category="file-source" priority="1">Part-DB1\templates\AdminPages\_parameters.html.twig:31</note>
        <note category="file-source" priority="1">Part-DB1\templates\Parts\edit\_specifications.html.twig:31</note>
      </notes>
      <segment state="translated">
        <source>parameter.delete.confirm</source>
        <target>Do you really want to delete this parameter?</target>
      </segment>
    </unit>
    <unit id="rpzRyMx" name="attachment.list.title">
      <notes>
        <note category="file-source" priority="1">Part-DB1\templates\attachment_list.html.twig:3</note>
        <note priority="1">Part-DB1\templates\attachment_list.html.twig:3</note>
      </notes>
      <segment state="translated">
        <source>attachment.list.title</source>
        <target>Attachments list</target>
      </segment>
    </unit>
    <unit id="79bMpjW" name="part_list.loading.caption">
      <notes>
        <note category="file-source" priority="1">Part-DB1\templates\attachment_list.html.twig:10</note>
        <note category="file-source" priority="1">Part-DB1\templates\LogSystem\_log_table.html.twig:8</note>
        <note category="file-source" priority="1">Part-DB1\templates\Parts\lists\_parts_list.html.twig:6</note>
        <note priority="1">Part-DB1\templates\attachment_list.html.twig:10</note>
        <note priority="1">Part-DB1\templates\LogSystem\_log_table.html.twig:8</note>
        <note priority="1">Part-DB1\templates\Parts\lists\_parts_list.html.twig:6</note>
      </notes>
      <segment state="translated">
        <source>part_list.loading.caption</source>
        <target>Loading</target>
      </segment>
    </unit>
    <unit id="dJ3yFo4" name="part_list.loading.message">
      <notes>
        <note category="file-source" priority="1">Part-DB1\templates\attachment_list.html.twig:11</note>
        <note category="file-source" priority="1">Part-DB1\templates\LogSystem\_log_table.html.twig:9</note>
        <note category="file-source" priority="1">Part-DB1\templates\Parts\lists\_parts_list.html.twig:7</note>
        <note priority="1">Part-DB1\templates\attachment_list.html.twig:11</note>
        <note priority="1">Part-DB1\templates\LogSystem\_log_table.html.twig:9</note>
        <note priority="1">Part-DB1\templates\Parts\lists\_parts_list.html.twig:7</note>
      </notes>
      <segment state="translated">
        <source>part_list.loading.message</source>
        <target>This can take a moment. If this message do not disappear, try to reload the page.</target>
      </segment>
    </unit>
    <unit id="ZQMol4U" name="vendor.base.javascript_hint">
      <notes>
        <note category="file-source" priority="1">Part-DB1\templates\base.html.twig:68</note>
        <note priority="1">Part-DB1\templates\base.html.twig:68</note>
        <note priority="1">templates\base.html.twig:246</note>
      </notes>
      <segment state="translated">
        <source>vendor.base.javascript_hint</source>
        <target>Please activate Javascript to use all features!</target>
      </segment>
    </unit>
    <unit id="0rLRD9e" name="sidebar.big.toggle">
      <notes>
        <note category="file-source" priority="1">Part-DB1\templates\base.html.twig:73</note>
        <note priority="1">Part-DB1\templates\base.html.twig:73</note>
      </notes>
      <segment state="translated">
        <source>sidebar.big.toggle</source>
        <target>Show/Hide sidebar</target>
      </segment>
    </unit>
    <unit id="jgfKRbc" name="loading.caption">
      <notes>
        <note category="file-source" priority="1">Part-DB1\templates\base.html.twig:95</note>
        <note priority="1">Part-DB1\templates\base.html.twig:95</note>
        <note priority="1">templates\base.html.twig:271</note>
      </notes>
      <segment state="translated">
        <source>loading.caption</source>
        <target>Loading:</target>
      </segment>
    </unit>
    <unit id="PbxPO3f" name="loading.message">
      <notes>
        <note category="file-source" priority="1">Part-DB1\templates\base.html.twig:96</note>
        <note priority="1">Part-DB1\templates\base.html.twig:96</note>
        <note priority="1">templates\base.html.twig:272</note>
      </notes>
      <segment state="translated">
        <source>loading.message</source>
        <target>This can take a while. If this messages stays for a long time, try to reload the page.</target>
      </segment>
    </unit>
    <unit id="g3Hp.cE" name="loading.bar">
      <notes>
        <note category="file-source" priority="1">Part-DB1\templates\base.html.twig:101</note>
        <note priority="1">Part-DB1\templates\base.html.twig:101</note>
        <note priority="1">templates\base.html.twig:277</note>
      </notes>
      <segment state="translated">
        <source>loading.bar</source>
        <target>Loading...</target>
      </segment>
    </unit>
    <unit id="rIod4Xs" name="back_to_top">
      <notes>
        <note category="file-source" priority="1">Part-DB1\templates\base.html.twig:112</note>
        <note priority="1">Part-DB1\templates\base.html.twig:112</note>
        <note priority="1">templates\base.html.twig:288</note>
      </notes>
      <segment state="translated">
        <source>back_to_top</source>
        <target>Back to page's top</target>
      </segment>
    </unit>
    <unit id="yXZ1kdn" name="permission.edit.permission">
      <notes>
        <note category="file-source" priority="1">Part-DB1\templates\Form\permissionLayout.html.twig:35</note>
        <note priority="1">Part-DB1\templates\Form\permissionLayout.html.twig:35</note>
      </notes>
      <segment state="translated">
        <source>permission.edit.permission</source>
        <target>Permissions</target>
      </segment>
    </unit>
    <unit id="tFYZZcS" name="permission.edit.value">
      <notes>
        <note category="file-source" priority="1">Part-DB1\templates\Form\permissionLayout.html.twig:36</note>
        <note priority="1">Part-DB1\templates\Form\permissionLayout.html.twig:36</note>
      </notes>
      <segment state="translated">
        <source>permission.edit.value</source>
        <target>Value</target>
      </segment>
    </unit>
    <unit id="KzyDL60" name="permission.legend.title">
      <notes>
        <note category="file-source" priority="1">Part-DB1\templates\Form\permissionLayout.html.twig:53</note>
        <note priority="1">Part-DB1\templates\Form\permissionLayout.html.twig:53</note>
      </notes>
      <segment state="translated">
        <source>permission.legend.title</source>
        <target>Explanation of the states:</target>
      </segment>
    </unit>
    <unit id="owrJ0Qw" name="permission.legend.disallow">
      <notes>
        <note category="file-source" priority="1">Part-DB1\templates\Form\permissionLayout.html.twig:57</note>
        <note priority="1">Part-DB1\templates\Form\permissionLayout.html.twig:57</note>
      </notes>
      <segment state="translated">
        <source>permission.legend.disallow</source>
        <target>Forbidden</target>
      </segment>
    </unit>
    <unit id="1nY8d_O" name="permission.legend.allow">
      <notes>
        <note category="file-source" priority="1">Part-DB1\templates\Form\permissionLayout.html.twig:61</note>
        <note priority="1">Part-DB1\templates\Form\permissionLayout.html.twig:61</note>
      </notes>
      <segment state="translated">
        <source>permission.legend.allow</source>
        <target>Allowed</target>
      </segment>
    </unit>
    <unit id="uNMtwn9" name="permission.legend.inherit">
      <notes>
        <note category="file-source" priority="1">Part-DB1\templates\Form\permissionLayout.html.twig:65</note>
        <note priority="1">Part-DB1\templates\Form\permissionLayout.html.twig:65</note>
      </notes>
      <segment state="translated">
        <source>permission.legend.inherit</source>
        <target>Inherit from (parent) group</target>
      </segment>
    </unit>
    <unit id="QSE9MT9" name="bool.true">
      <notes>
        <note category="file-source" priority="1">Part-DB1\templates\helper.twig:3</note>
        <note priority="1">Part-DB1\templates\helper.twig:3</note>
      </notes>
      <segment state="translated">
        <source>bool.true</source>
        <target>True</target>
      </segment>
    </unit>
    <unit id="UlrxUmI" name="bool.false">
      <notes>
        <note category="file-source" priority="1">Part-DB1\templates\helper.twig:5</note>
        <note priority="1">Part-DB1\templates\helper.twig:5</note>
      </notes>
      <segment state="translated">
        <source>bool.false</source>
        <target>False</target>
      </segment>
    </unit>
    <unit id="haOas0X" name="Yes">
      <notes>
        <note category="file-source" priority="1">Part-DB1\templates\helper.twig:92</note>
        <note priority="1">Part-DB1\templates\helper.twig:87</note>
      </notes>
      <segment state="translated">
        <source>Yes</source>
        <target>Yes</target>
      </segment>
    </unit>
    <unit id="HqRCoTS" name="No">
      <notes>
        <note category="file-source" priority="1">Part-DB1\templates\helper.twig:94</note>
        <note priority="1">Part-DB1\templates\helper.twig:89</note>
      </notes>
      <segment state="translated">
        <source>No</source>
        <target>No</target>
      </segment>
    </unit>
    <unit id="PbJl5cf" name="specifications.value">
      <notes>
        <note category="file-source" priority="1">Part-DB1\templates\helper.twig:126</note>
      </notes>
      <segment state="translated">
        <source>specifications.value</source>
        <target>Value</target>
      </segment>
    </unit>
    <unit id="Qj.Hpb." name="version.caption">
      <notes>
        <note category="file-source" priority="1">Part-DB1\templates\homepage.html.twig:7</note>
        <note priority="1">Part-DB1\templates\homepage.html.twig:7</note>
        <note priority="1">templates\homepage.html.twig:7</note>
      </notes>
      <segment state="translated">
        <source>version.caption</source>
        <target>Version</target>
      </segment>
    </unit>
    <unit id="GDYG7.b" name="homepage.license">
      <notes>
        <note category="file-source" priority="1">Part-DB1\templates\homepage.html.twig:22</note>
        <note priority="1">Part-DB1\templates\homepage.html.twig:22</note>
        <note priority="1">templates\homepage.html.twig:19</note>
      </notes>
      <segment state="translated">
        <source>homepage.license</source>
        <target>License information</target>
      </segment>
    </unit>
    <unit id="5nDb2pj" name="homepage.github.caption">
      <notes>
        <note category="file-source" priority="1">Part-DB1\templates\homepage.html.twig:31</note>
        <note priority="1">Part-DB1\templates\homepage.html.twig:31</note>
        <note priority="1">templates\homepage.html.twig:28</note>
      </notes>
      <segment state="translated">
        <source>homepage.github.caption</source>
        <target>Project page</target>
      </segment>
    </unit>
    <unit id="7nCeHg7" name="homepage.github.text">
      <notes>
        <note category="file-source" priority="1">Part-DB1\templates\homepage.html.twig:31</note>
        <note priority="1">Part-DB1\templates\homepage.html.twig:31</note>
        <note priority="1">templates\homepage.html.twig:28</note>
      </notes>
      <segment state="final">
        <source>homepage.github.text</source>
        <target>Source, downloads, bug reports, to-do-list etc. can be found on &lt;a href="%href%" class="link-external" target="_blank"&gt;GitHub project page&lt;/a&gt;</target>
      </segment>
    </unit>
    <unit id="9pp.6vF" name="homepage.help.caption">
      <notes>
        <note category="file-source" priority="1">Part-DB1\templates\homepage.html.twig:32</note>
        <note priority="1">Part-DB1\templates\homepage.html.twig:32</note>
        <note priority="1">templates\homepage.html.twig:29</note>
      </notes>
      <segment state="translated">
        <source>homepage.help.caption</source>
        <target>Help</target>
      </segment>
    </unit>
    <unit id="exp3iqv" name="homepage.help.text">
      <notes>
        <note category="file-source" priority="1">Part-DB1\templates\homepage.html.twig:32</note>
        <note priority="1">Part-DB1\templates\homepage.html.twig:32</note>
        <note priority="1">templates\homepage.html.twig:29</note>
      </notes>
      <segment state="translated">
        <source>homepage.help.text</source>
        <target>Help and tips can be found in Wiki the &lt;a href="%href%" class="link-external" target="_blank"&gt;GitHub page&lt;/a&gt;</target>
      </segment>
    </unit>
    <unit id="R2g.45a" name="homepage.forum.caption">
      <notes>
        <note category="file-source" priority="1">Part-DB1\templates\homepage.html.twig:33</note>
        <note priority="1">Part-DB1\templates\homepage.html.twig:33</note>
        <note priority="1">templates\homepage.html.twig:30</note>
      </notes>
      <segment state="translated">
        <source>homepage.forum.caption</source>
        <target>Forum</target>
      </segment>
    </unit>
    <unit id="jOOAjnK" name="homepage.last_activity">
      <notes>
        <note category="file-source" priority="1">Part-DB1\templates\homepage.html.twig:45</note>
        <note priority="1">Part-DB1\templates\homepage.html.twig:45</note>
        <note priority="1">new</note>
      </notes>
      <segment state="translated">
        <source>homepage.last_activity</source>
        <target>Last activity</target>
      </segment>
    </unit>
    <unit id="bqeaYn7" name="label_generator.title">
      <notes>
        <note category="file-source" priority="1">Part-DB1\templates\LabelSystem\dialog.html.twig:3</note>
        <note category="file-source" priority="1">Part-DB1\templates\LabelSystem\dialog.html.twig:6</note>
      </notes>
      <segment state="translated">
        <source>label_generator.title</source>
        <target>Label generator</target>
      </segment>
    </unit>
    <unit id="qHJOVv6" name="label_generator.common">
      <notes>
        <note category="file-source" priority="1">Part-DB1\templates\LabelSystem\dialog.html.twig:16</note>
      </notes>
      <segment state="translated">
        <source>label_generator.common</source>
        <target>Common</target>
      </segment>
    </unit>
    <unit id="WLpYniK" name="label_generator.advanced">
      <notes>
        <note category="file-source" priority="1">Part-DB1\templates\LabelSystem\dialog.html.twig:20</note>
      </notes>
      <segment state="translated">
        <source>label_generator.advanced</source>
        <target>Advanced</target>
      </segment>
    </unit>
    <unit id="wNFVz._" name="label_generator.profiles">
      <notes>
        <note category="file-source" priority="1">Part-DB1\templates\LabelSystem\dialog.html.twig:24</note>
      </notes>
      <segment state="translated">
        <source>label_generator.profiles</source>
        <target>Profiles</target>
      </segment>
    </unit>
    <unit id="CjbZJ5j" name="label_generator.selected_profile">
      <notes>
        <note category="file-source" priority="1">Part-DB1\templates\LabelSystem\dialog.html.twig:58</note>
      </notes>
      <segment state="translated">
        <source>label_generator.selected_profile</source>
        <target>Currently selected profile</target>
      </segment>
    </unit>
    <unit id="HqINOSK" name="label_generator.edit_profile">
      <notes>
        <note category="file-source" priority="1">Part-DB1\templates\LabelSystem\dialog.html.twig:62</note>
      </notes>
      <segment state="translated">
        <source>label_generator.edit_profile</source>
        <target>Edit profile</target>
      </segment>
    </unit>
    <unit id="fZChaHF" name="label_generator.load_profile">
      <notes>
        <note category="file-source" priority="1">Part-DB1\templates\LabelSystem\dialog.html.twig:75</note>
      </notes>
      <segment state="translated">
        <source>label_generator.load_profile</source>
        <target>Load profile</target>
      </segment>
    </unit>
    <unit id="UFelt6r" name="label_generator.download">
      <notes>
        <note category="file-source" priority="1">Part-DB1\templates\LabelSystem\dialog.html.twig:102</note>
      </notes>
      <segment state="translated">
        <source>label_generator.download</source>
        <target>Download</target>
      </segment>
    </unit>
    <unit id="fkESKHW" name="label_generator.label_btn">
      <notes>
        <note category="file-source" priority="1">Part-DB1\templates\LabelSystem\dropdown_macro.html.twig:3</note>
        <note category="file-source" priority="1">Part-DB1\templates\LabelSystem\dropdown_macro.html.twig:5</note>
      </notes>
      <segment state="translated">
        <source>label_generator.label_btn</source>
        <target>Generate label</target>
      </segment>
    </unit>
    <unit id="xXkObqX" name="label_generator.label_empty">
      <notes>
        <note category="file-source" priority="1">Part-DB1\templates\LabelSystem\dropdown_macro.html.twig:20</note>
      </notes>
      <segment state="translated">
        <source>label_generator.label_empty</source>
        <target>New empty label</target>
      </segment>
    </unit>
    <unit id="0qyoOfw" name="label_scanner.title">
      <notes>
        <note category="file-source" priority="1">Part-DB1\templates\LabelSystem\Scanner\dialog.html.twig:3</note>
      </notes>
      <segment state="translated">
        <source>label_scanner.title</source>
        <target>Label scanner</target>
      </segment>
    </unit>
    <unit id="Z0zU4lk" name="label_scanner.no_cam_found.title">
      <notes>
        <note category="file-source" priority="1">Part-DB1\templates\LabelSystem\Scanner\dialog.html.twig:7</note>
      </notes>
      <segment state="translated">
        <source>label_scanner.no_cam_found.title</source>
        <target>No webcam found</target>
      </segment>
    </unit>
    <unit id="2Jk59Ug" name="label_scanner.no_cam_found.text">
      <notes>
        <note category="file-source" priority="1">Part-DB1\templates\LabelSystem\Scanner\dialog.html.twig:7</note>
      </notes>
      <segment state="translated">
        <source>label_scanner.no_cam_found.text</source>
        <target>You need a webcam and give permission to use the scanner function. You can input the barcode code manually below.</target>
      </segment>
    </unit>
    <unit id="6qQTB7S" name="label_scanner.source_select">
      <notes>
        <note category="file-source" priority="1">Part-DB1\templates\LabelSystem\Scanner\dialog.html.twig:27</note>
      </notes>
      <segment state="translated">
        <source>label_scanner.source_select</source>
        <target>Select source</target>
      </segment>
    </unit>
    <unit id="uKTMZBs" name="log.list.title">
      <notes>
        <note category="file-source" priority="1">Part-DB1\templates\LogSystem\log_list.html.twig:3</note>
        <note priority="1">Part-DB1\templates\LogSystem\log_list.html.twig:3</note>
      </notes>
      <segment state="final">
        <source>log.list.title</source>
        <target>System log</target>
      </segment>
    </unit>
    <unit id="_1bnAgm" name="log.undo.confirm_title">
      <notes>
        <note category="file-source" priority="1">Part-DB1\templates\LogSystem\_log_table.html.twig:1</note>
        <note priority="1">Part-DB1\templates\LogSystem\_log_table.html.twig:1</note>
        <note priority="1">new</note>
      </notes>
      <segment state="final">
        <source>log.undo.confirm_title</source>
        <target>Really undo change / revert to timestamp?</target>
      </segment>
    </unit>
    <unit id="ATlnZ1T" name="log.undo.confirm_message">
      <notes>
        <note category="file-source" priority="1">Part-DB1\templates\LogSystem\_log_table.html.twig:2</note>
        <note priority="1">Part-DB1\templates\LogSystem\_log_table.html.twig:2</note>
        <note priority="1">new</note>
      </notes>
      <segment state="final">
        <source>log.undo.confirm_message</source>
        <target>Do you really want to undo the given change / reset the element to the given timestamp?</target>
      </segment>
    </unit>
    <unit id="Rc1M3PN" name="mail.footer.email_sent_by">
      <notes>
        <note category="file-source" priority="1">Part-DB1\templates\mail\base.html.twig:24</note>
        <note priority="1">Part-DB1\templates\mail\base.html.twig:24</note>
      </notes>
      <segment state="translated">
        <source>mail.footer.email_sent_by</source>
        <target>This email was sent automatically by</target>
      </segment>
    </unit>
    <unit id="AchaWxK" name="mail.footer.dont_reply">
      <notes>
        <note category="file-source" priority="1">Part-DB1\templates\mail\base.html.twig:24</note>
        <note priority="1">Part-DB1\templates\mail\base.html.twig:24</note>
      </notes>
      <segment state="translated">
        <source>mail.footer.dont_reply</source>
        <target>Do not answer to this email.</target>
      </segment>
    </unit>
    <unit id="S6Fot75" name="email.hi %name%">
      <notes>
        <note category="file-source" priority="1">Part-DB1\templates\mail\pw_reset.html.twig:6</note>
        <note priority="1">Part-DB1\templates\mail\pw_reset.html.twig:6</note>
      </notes>
      <segment state="translated">
        <source>email.hi %name%</source>
        <target>Hi %name%</target>
      </segment>
    </unit>
    <unit id="VKSPbrb" name="email.pw_reset.message">
      <notes>
        <note category="file-source" priority="1">Part-DB1\templates\mail\pw_reset.html.twig:7</note>
        <note priority="1">Part-DB1\templates\mail\pw_reset.html.twig:7</note>
      </notes>
      <segment state="translated">
        <source>email.pw_reset.message</source>
        <target>somebody (hopefully you) requested a reset of your password. If this request was not made by you, ignore this mail.</target>
      </segment>
    </unit>
    <unit id="lu8bcCN" name="email.pw_reset.button">
      <notes>
        <note category="file-source" priority="1">Part-DB1\templates\mail\pw_reset.html.twig:9</note>
        <note priority="1">Part-DB1\templates\mail\pw_reset.html.twig:9</note>
      </notes>
      <segment state="translated">
        <source>email.pw_reset.button</source>
        <target>Click here to reset password</target>
      </segment>
    </unit>
    <unit id="tS_htiy" name="email.pw_reset.fallback">
      <notes>
        <note category="file-source" priority="1">Part-DB1\templates\mail\pw_reset.html.twig:11</note>
        <note priority="1">Part-DB1\templates\mail\pw_reset.html.twig:11</note>
      </notes>
      <segment state="translated">
        <source>email.pw_reset.fallback</source>
        <target>If this does not work for you, go to &lt;a href="%url%"&gt;%url%&lt;/a&gt; and enter the following info</target>
      </segment>
    </unit>
    <unit id="QBTV5KP" name="email.pw_reset.username">
      <notes>
        <note category="file-source" priority="1">Part-DB1\templates\mail\pw_reset.html.twig:16</note>
        <note priority="1">Part-DB1\templates\mail\pw_reset.html.twig:16</note>
      </notes>
      <segment state="translated">
        <source>email.pw_reset.username</source>
        <target>Username</target>
      </segment>
    </unit>
    <unit id="6UyKd6G" name="email.pw_reset.token">
      <notes>
        <note category="file-source" priority="1">Part-DB1\templates\mail\pw_reset.html.twig:19</note>
        <note priority="1">Part-DB1\templates\mail\pw_reset.html.twig:19</note>
      </notes>
      <segment state="translated">
        <source>email.pw_reset.token</source>
        <target>Token</target>
      </segment>
    </unit>
    <unit id="3Rl4ELy" name="email.pw_reset.valid_unit %date%">
      <notes>
        <note category="file-source" priority="1">Part-DB1\templates\mail\pw_reset.html.twig:24</note>
        <note priority="1">Part-DB1\templates\mail\pw_reset.html.twig:24</note>
      </notes>
      <segment state="translated">
        <source>email.pw_reset.valid_unit %date%</source>
        <target>The reset token will be valid until &lt;i&gt;%date%&lt;/i&gt;.</target>
      </segment>
    </unit>
    <unit id="ItQbhLs" name="orderdetail.delete">
      <notes>
        <note category="file-source" priority="1">Part-DB1\templates\Parts\edit\edit_form_styles.html.twig:18</note>
        <note category="file-source" priority="1">Part-DB1\templates\Parts\edit\edit_form_styles.html.twig:58</note>
        <note category="file-source" priority="1">Part-DB1\templates\Parts\edit\edit_form_styles.html.twig:78</note>
        <note priority="1">Part-DB1\templates\Parts\edit\edit_form_styles.html.twig:58</note>
      </notes>
      <segment state="translated">
        <source>orderdetail.delete</source>
        <target>Delete</target>
      </segment>
    </unit>
    <unit id="uUvRF8P" name="pricedetails.edit.min_qty">
      <notes>
        <note category="file-source" priority="1">Part-DB1\templates\Parts\edit\edit_form_styles.html.twig:39</note>
        <note priority="1">Part-DB1\templates\Parts\edit\edit_form_styles.html.twig:39</note>
      </notes>
      <segment state="translated">
        <source>pricedetails.edit.min_qty</source>
        <target>Minimum discount quantity</target>
      </segment>
    </unit>
    <unit id="3meOpdA" name="pricedetails.edit.price">
      <notes>
        <note category="file-source" priority="1">Part-DB1\templates\Parts\edit\edit_form_styles.html.twig:40</note>
        <note priority="1">Part-DB1\templates\Parts\edit\edit_form_styles.html.twig:40</note>
      </notes>
      <segment state="translated">
        <source>pricedetails.edit.price</source>
        <target>Price</target>
      </segment>
    </unit>
    <unit id="1gzHhnJ" name="pricedetails.edit.price_qty">
      <notes>
        <note category="file-source" priority="1">Part-DB1\templates\Parts\edit\edit_form_styles.html.twig:41</note>
        <note priority="1">Part-DB1\templates\Parts\edit\edit_form_styles.html.twig:41</note>
      </notes>
      <segment state="translated">
        <source>pricedetails.edit.price_qty</source>
        <target>for amount</target>
      </segment>
    </unit>
    <unit id="8BF.OZR" name="pricedetail.create">
      <notes>
        <note category="file-source" priority="1">Part-DB1\templates\Parts\edit\edit_form_styles.html.twig:54</note>
        <note priority="1">Part-DB1\templates\Parts\edit\edit_form_styles.html.twig:54</note>
      </notes>
      <segment state="translated">
        <source>pricedetail.create</source>
        <target>Add price</target>
      </segment>
    </unit>
    <unit id="nS44Iqv" name="part.edit.title">
      <notes>
        <note category="file-source" priority="1">Part-DB1\templates\Parts\edit\edit_part_info.html.twig:4</note>
        <note priority="1">Part-DB1\templates\Parts\edit\edit_part_info.html.twig:4</note>
        <note priority="1">templates\Parts\edit_part_info.html.twig:4</note>
      </notes>
      <segment state="translated">
        <source>part.edit.title</source>
        <target>Edit part</target>
      </segment>
    </unit>
    <unit id="Ko2G29K" name="part.edit.card_title">
      <notes>
        <note category="file-source" priority="1">Part-DB1\templates\Parts\edit\edit_part_info.html.twig:9</note>
        <note priority="1">Part-DB1\templates\Parts\edit\edit_part_info.html.twig:9</note>
        <note priority="1">templates\Parts\edit_part_info.html.twig:9</note>
      </notes>
      <segment state="translated">
        <source>part.edit.card_title</source>
        <target>Edit part</target>
      </segment>
    </unit>
    <unit id="MvJvWIA" name="part.edit.tab.common">
      <notes>
        <note category="file-source" priority="1">Part-DB1\templates\Parts\edit\edit_part_info.html.twig:22</note>
        <note priority="1">Part-DB1\templates\Parts\edit\edit_part_info.html.twig:22</note>
      </notes>
      <segment state="translated">
        <source>part.edit.tab.common</source>
        <target>Common</target>
      </segment>
    </unit>
    <unit id="RjPp2bd" name="part.edit.tab.manufacturer">
      <notes>
        <note category="file-source" priority="1">Part-DB1\templates\Parts\edit\edit_part_info.html.twig:28</note>
        <note priority="1">Part-DB1\templates\Parts\edit\edit_part_info.html.twig:28</note>
      </notes>
      <segment state="translated">
        <source>part.edit.tab.manufacturer</source>
        <target>Manufacturer</target>
      </segment>
    </unit>
    <unit id="e9FzmOU" name="part.edit.tab.advanced">
      <notes>
        <note category="file-source" priority="1">Part-DB1\templates\Parts\edit\edit_part_info.html.twig:34</note>
        <note priority="1">Part-DB1\templates\Parts\edit\edit_part_info.html.twig:34</note>
      </notes>
      <segment state="translated">
        <source>part.edit.tab.advanced</source>
        <target>Advanced</target>
      </segment>
    </unit>
    <unit id="uc9NwcF" name="part.edit.tab.part_lots">
      <notes>
        <note category="file-source" priority="1">Part-DB1\templates\Parts\edit\edit_part_info.html.twig:40</note>
        <note priority="1">Part-DB1\templates\Parts\edit\edit_part_info.html.twig:40</note>
      </notes>
      <segment state="translated">
        <source>part.edit.tab.part_lots</source>
        <target>Stocks</target>
      </segment>
    </unit>
    <unit id="9HrMrf1" name="part.edit.tab.attachments">
      <notes>
        <note category="file-source" priority="1">Part-DB1\templates\Parts\edit\edit_part_info.html.twig:46</note>
        <note priority="1">Part-DB1\templates\Parts\edit\edit_part_info.html.twig:46</note>
      </notes>
      <segment state="translated">
        <source>part.edit.tab.attachments</source>
        <target>Attachments</target>
      </segment>
    </unit>
    <unit id="tkdBTwZ" name="part.edit.tab.orderdetails">
      <notes>
        <note category="file-source" priority="1">Part-DB1\templates\Parts\edit\edit_part_info.html.twig:52</note>
        <note priority="1">Part-DB1\templates\Parts\edit\edit_part_info.html.twig:52</note>
      </notes>
      <segment state="translated">
        <source>part.edit.tab.orderdetails</source>
        <target>Purchase information</target>
      </segment>
    </unit>
    <unit id="fLuFk_2" name="part.edit.tab.specifications">
      <notes>
        <note category="file-source" priority="1">Part-DB1\templates\Parts\edit\edit_part_info.html.twig:58</note>
      </notes>
      <segment state="translated">
        <source>part.edit.tab.specifications</source>
        <target>Parameters</target>
      </segment>
    </unit>
    <unit id="LgSgFFj" name="part.edit.tab.comment">
      <notes>
        <note category="file-source" priority="1">Part-DB1\templates\Parts\edit\edit_part_info.html.twig:64</note>
        <note priority="1">Part-DB1\templates\Parts\edit\edit_part_info.html.twig:58</note>
      </notes>
      <segment state="translated">
        <source>part.edit.tab.comment</source>
        <target>Notes</target>
      </segment>
    </unit>
    <unit id="h0g53U_" name="part.new.card_title">
      <notes>
        <note category="file-source" priority="1">Part-DB1\templates\Parts\edit\new_part.html.twig:8</note>
        <note priority="1">Part-DB1\templates\Parts\edit\new_part.html.twig:8</note>
        <note priority="1">templates\Parts\new_part.html.twig:8</note>
      </notes>
      <segment state="translated">
        <source>part.new.card_title</source>
        <target>Create new part</target>
      </segment>
    </unit>
    <unit id="X.m4tR7" name="part_lot.delete">
      <notes>
        <note category="file-source" priority="1">Part-DB1\templates\Parts\edit\_lots.html.twig:5</note>
        <note priority="1">Part-DB1\templates\Parts\edit\_lots.html.twig:5</note>
      </notes>
      <segment state="translated">
        <source>part_lot.delete</source>
        <target>Delete</target>
      </segment>
    </unit>
    <unit id="Ey2BEY6" name="part_lot.create">
      <notes>
        <note category="file-source" priority="1">Part-DB1\templates\Parts\edit\_lots.html.twig:28</note>
        <note priority="1">Part-DB1\templates\Parts\edit\_lots.html.twig:28</note>
      </notes>
      <segment state="translated">
        <source>part_lot.create</source>
        <target>Add stock</target>
      </segment>
    </unit>
    <unit id="D7h1rMv" name="orderdetail.create">
      <notes>
        <note category="file-source" priority="1">Part-DB1\templates\Parts\edit\_orderdetails.html.twig:13</note>
        <note priority="1">Part-DB1\templates\Parts\edit\_orderdetails.html.twig:13</note>
      </notes>
      <segment state="translated">
        <source>orderdetail.create</source>
        <target>Add distributor</target>
      </segment>
    </unit>
    <unit id="uKZiiFJ" name="pricedetails.edit.delete.confirm">
      <notes>
        <note category="file-source" priority="1">Part-DB1\templates\Parts\edit\_orderdetails.html.twig:18</note>
        <note priority="1">Part-DB1\templates\Parts\edit\_orderdetails.html.twig:18</note>
      </notes>
      <segment state="translated">
        <source>pricedetails.edit.delete.confirm</source>
        <target>Do you really want to delete this price? This can not be undone.</target>
      </segment>
    </unit>
    <unit id="FIw9JVr" name="orderdetails.edit.delete.confirm">
      <notes>
        <note category="file-source" priority="1">Part-DB1\templates\Parts\edit\_orderdetails.html.twig:62</note>
        <note priority="1">Part-DB1\templates\Parts\edit\_orderdetails.html.twig:61</note>
      </notes>
      <segment state="translated">
        <source>orderdetails.edit.delete.confirm</source>
        <target>Do you really want to delete this distributor info? This can not be undone!</target>
      </segment>
    </unit>
    <unit id="UoflU8w" name="part.info.title">
      <notes>
        <note category="file-source" priority="1">Part-DB1\templates\Parts\info\show_part_info.html.twig:4</note>
        <note category="file-source" priority="1">Part-DB1\templates\Parts\info\show_part_info.html.twig:19</note>
        <note priority="1">Part-DB1\templates\Parts\info\show_part_info.html.twig:4</note>
        <note priority="1">Part-DB1\templates\Parts\info\show_part_info.html.twig:19</note>
        <note priority="1">templates\Parts\show_part_info.html.twig:4</note>
        <note priority="1">templates\Parts\show_part_info.html.twig:9</note>
      </notes>
      <segment state="translated">
        <source>part.info.title</source>
        <target>Detail info for part</target>
      </segment>
    </unit>
    <unit id="ZrzEsc_" name="part.part_lots.label">
      <notes>
        <note category="file-source" priority="1">Part-DB1\templates\Parts\info\show_part_info.html.twig:47</note>
        <note priority="1">Part-DB1\templates\Parts\info\show_part_info.html.twig:47</note>
      </notes>
      <segment state="translated">
        <source>part.part_lots.label</source>
        <target>Stocks</target>
      </segment>
    </unit>
    <unit id="BWS7Lck" name="comment.label">
      <notes>
        <note category="file-source" priority="1">Part-DB1\templates\Parts\info\show_part_info.html.twig:56</note>
        <note category="file-source" priority="1">Part-DB1\templates\Parts\lists\_info_card.html.twig:43</note>
        <note category="file-source" priority="1">Part-DB1\templates\_navbar_search.html.twig:31</note>
        <note priority="1">Part-DB1\templates\_navbar_search.html.twig:26</note>
        <note priority="1">templates\base.html.twig:62</note>
        <note priority="1">templates\Parts\show_part_info.html.twig:74</note>
        <note priority="1">src\Form\PartType.php:86</note>
      </notes>
      <segment state="translated">
        <source>comment.label</source>
        <target>Notes</target>
      </segment>
    </unit>
    <unit id="Y2.Edoh" name="part.info.specifications">
      <notes>
        <note category="file-source" priority="1">Part-DB1\templates\Parts\info\show_part_info.html.twig:64</note>
      </notes>
      <segment state="translated">
        <source>part.info.specifications</source>
        <target>Parameters</target>
      </segment>
    </unit>
    <unit id="MZz0rtU" name="attachment.labelp">
      <notes>
        <note category="file-source" priority="1">Part-DB1\templates\Parts\info\show_part_info.html.twig:74</note>
        <note priority="1">Part-DB1\templates\Parts\info\show_part_info.html.twig:64</note>
        <note priority="1">templates\Parts\show_part_info.html.twig:82</note>
      </notes>
      <segment state="translated">
        <source>attachment.labelp</source>
        <target>Attachments</target>
      </segment>
    </unit>
    <unit id="b5.SSzx" name="vendor.partinfo.shopping_infos">
      <notes>
        <note category="file-source" priority="1">Part-DB1\templates\Parts\info\show_part_info.html.twig:83</note>
        <note priority="1">Part-DB1\templates\Parts\info\show_part_info.html.twig:71</note>
        <note priority="1">templates\Parts\show_part_info.html.twig:88</note>
      </notes>
      <segment state="translated">
        <source>vendor.partinfo.shopping_infos</source>
        <target>Shopping information</target>
      </segment>
    </unit>
    <unit id="1Soir6U" name="vendor.partinfo.history">
      <notes>
        <note category="file-source" priority="1">Part-DB1\templates\Parts\info\show_part_info.html.twig:91</note>
        <note priority="1">Part-DB1\templates\Parts\info\show_part_info.html.twig:78</note>
        <note priority="1">templates\Parts\show_part_info.html.twig:94</note>
      </notes>
      <segment state="translated">
        <source>vendor.partinfo.history</source>
        <target>History</target>
      </segment>
    </unit>
    <unit id="__OuWRw" name="tools.label">
      <notes>
        <note category="file-source" priority="1">Part-DB1\templates\Parts\info\show_part_info.html.twig:97</note>
        <note category="file-source" priority="1">Part-DB1\templates\_sidebar.html.twig:54</note>
        <note category="file-source" priority="1">Part-DB1\templates\_sidebar.html.twig:13</note>
        <note priority="1">Part-DB1\templates\Parts\info\show_part_info.html.twig:84</note>
        <note priority="1">Part-DB1\templates\_sidebar.html.twig:54</note>
        <note priority="1">Part-DB1\templates\_sidebar.html.twig:13</note>
        <note priority="1">templates\base.html.twig:176</note>
        <note priority="1">templates\base.html.twig:203</note>
        <note priority="1">templates\base.html.twig:217</note>
        <note priority="1">templates\base.html.twig:231</note>
        <note priority="1">templates\Parts\show_part_info.html.twig:100</note>
      </notes>
      <segment state="translated">
        <source>tools.label</source>
        <target>Tools</target>
      </segment>
    </unit>
    <unit id="BnHnqwK" name="extended_info.label">
      <notes>
        <note category="file-source" priority="1">Part-DB1\templates\Parts\info\show_part_info.html.twig:103</note>
        <note priority="1">Part-DB1\templates\Parts\info\show_part_info.html.twig:90</note>
      </notes>
      <segment state="translated">
        <source>extended_info.label</source>
        <target>Extended info</target>
      </segment>
    </unit>
    <unit id="vMya34Z" name="attachment.name">
      <notes>
        <note category="file-source" priority="1">Part-DB1\templates\Parts\info\_attachments_info.html.twig:7</note>
        <note priority="1">Part-DB1\templates\Parts\info\_attachments_info.html.twig:7</note>
      </notes>
      <segment state="translated">
        <source>attachment.name</source>
        <target>Name</target>
      </segment>
    </unit>
    <unit id="wFzihuM" name="attachment.attachment_type">
      <notes>
        <note category="file-source" priority="1">Part-DB1\templates\Parts\info\_attachments_info.html.twig:8</note>
        <note priority="1">Part-DB1\templates\Parts\info\_attachments_info.html.twig:8</note>
      </notes>
      <segment state="translated">
        <source>attachment.attachment_type</source>
        <target>Attachment Type</target>
      </segment>
    </unit>
    <unit id="qbywfNk" name="attachment.file_name">
      <notes>
        <note category="file-source" priority="1">Part-DB1\templates\Parts\info\_attachments_info.html.twig:9</note>
        <note priority="1">Part-DB1\templates\Parts\info\_attachments_info.html.twig:9</note>
      </notes>
      <segment state="translated">
        <source>attachment.file_name</source>
        <target>File name</target>
      </segment>
    </unit>
    <unit id="MUTx89j" name="attachment.file_size">
      <notes>
        <note category="file-source" priority="1">Part-DB1\templates\Parts\info\_attachments_info.html.twig:10</note>
        <note priority="1">Part-DB1\templates\Parts\info\_attachments_info.html.twig:10</note>
      </notes>
      <segment state="translated">
        <source>attachment.file_size</source>
        <target>File size</target>
      </segment>
    </unit>
    <unit id="gWj51jS" name="attachment.preview">
      <notes>
        <note category="file-source" priority="1">Part-DB1\templates\Parts\info\_attachments_info.html.twig:54</note>
      </notes>
      <segment state="translated">
        <source>attachment.preview</source>
        <target>Preview picture</target>
      </segment>
    </unit>
    <unit id="GSjs0LU" name="attachment.download">
      <notes>
        <note category="file-source" priority="1">Part-DB1\templates\Parts\info\_attachments_info.html.twig:67</note>
        <note priority="1">Part-DB1\templates\Parts\info\_attachments_info.html.twig:50</note>
      </notes>
      <segment state="translated">
        <source>attachment.download</source>
        <target>Download</target>
      </segment>
    </unit>
    <unit id="5PiNnoA" name="user.creating_user">
      <notes>
        <note category="file-source" priority="1">Part-DB1\templates\Parts\info\_extended_infos.html.twig:11</note>
        <note priority="1">Part-DB1\templates\Parts\info\_extended_infos.html.twig:11</note>
        <note priority="1">new</note>
      </notes>
      <segment state="final">
        <source>user.creating_user</source>
        <target>User who created this part</target>
      </segment>
    </unit>
    <unit id="t2TNwOq" name="Unknown">
      <notes>
        <note category="file-source" priority="1">Part-DB1\templates\Parts\info\_extended_infos.html.twig:13</note>
        <note category="file-source" priority="1">Part-DB1\templates\Parts\info\_extended_infos.html.twig:28</note>
        <note category="file-source" priority="1">Part-DB1\templates\Parts\info\_extended_infos.html.twig:50</note>
        <note priority="1">Part-DB1\templates\Parts\info\_extended_infos.html.twig:13</note>
        <note priority="1">Part-DB1\templates\Parts\info\_extended_infos.html.twig:28</note>
        <note priority="1">Part-DB1\templates\Parts\info\_extended_infos.html.twig:50</note>
      </notes>
      <segment state="translated">
        <source>Unknown</source>
        <target>Unknown</target>
      </segment>
    </unit>
    <unit id="n4o6jKZ" name="accessDenied">
      <notes>
        <note category="file-source" priority="1">Part-DB1\templates\Parts\info\_extended_infos.html.twig:15</note>
        <note category="file-source" priority="1">Part-DB1\templates\Parts\info\_extended_infos.html.twig:30</note>
        <note priority="1">Part-DB1\templates\Parts\info\_extended_infos.html.twig:15</note>
        <note priority="1">Part-DB1\templates\Parts\info\_extended_infos.html.twig:30</note>
        <note priority="1">new</note>
      </notes>
      <segment state="final">
        <source>accessDenied</source>
        <target>Access Denied</target>
      </segment>
    </unit>
    <unit id="uaxA.n." name="user.last_editing_user">
      <notes>
        <note category="file-source" priority="1">Part-DB1\templates\Parts\info\_extended_infos.html.twig:26</note>
        <note priority="1">Part-DB1\templates\Parts\info\_extended_infos.html.twig:26</note>
        <note priority="1">new</note>
      </notes>
      <segment state="final">
        <source>user.last_editing_user</source>
        <target>User who edited this part last</target>
      </segment>
    </unit>
    <unit id="xQkqdM5" name="part.isFavorite">
      <notes>
        <note category="file-source" priority="1">Part-DB1\templates\Parts\info\_extended_infos.html.twig:41</note>
        <note priority="1">Part-DB1\templates\Parts\info\_extended_infos.html.twig:41</note>
      </notes>
      <segment state="translated">
        <source>part.isFavorite</source>
        <target>Favorite</target>
      </segment>
    </unit>
    <unit id="qwRgUmm" name="part.minOrderAmount">
      <notes>
        <note category="file-source" priority="1">Part-DB1\templates\Parts\info\_extended_infos.html.twig:46</note>
        <note priority="1">Part-DB1\templates\Parts\info\_extended_infos.html.twig:46</note>
      </notes>
      <segment state="translated">
        <source>part.minOrderAmount</source>
        <target>Minimum order amount</target>
      </segment>
    </unit>
    <unit id="WB3sH1G" name="manufacturer.label">
      <notes>
        <note category="file-source" priority="1">Part-DB1\templates\Parts\info\_main_infos.html.twig:8</note>
        <note category="file-source" priority="1">Part-DB1\templates\_navbar_search.html.twig:46</note>
        <note category="file-source" priority="1">Part-DB1\src\Services\ElementTypeNameGenerator.php:84</note>
        <note priority="1">Part-DB1\templates\Parts\info\_main_infos.html.twig:8</note>
        <note priority="1">Part-DB1\templates\_navbar_search.html.twig:41</note>
        <note priority="1">Part-DB1\src\Services\ElementTypeNameGenerator.php:84</note>
        <note priority="1">templates\base.html.twig:70</note>
        <note priority="1">templates\Parts\show_part_info.html.twig:24</note>
        <note priority="1">src\Form\PartType.php:80</note>
      </notes>
      <segment state="translated">
        <source>manufacturer.label</source>
        <target>Manufacturer</target>
      </segment>
    </unit>
    <unit id="kTRK6H_" name="name.label">
      <notes>
        <note category="file-source" priority="1">Part-DB1\templates\Parts\info\_main_infos.html.twig:24</note>
        <note category="file-source" priority="1">Part-DB1\templates\_navbar_search.html.twig:11</note>
        <note priority="1">templates\base.html.twig:54</note>
        <note priority="1">src\Form\PartType.php:62</note>
      </notes>
      <segment state="translated">
        <source>name.label</source>
        <target>Name</target>
      </segment>
    </unit>
    <unit id="xaKzTBt" name="part.back_to_info">
      <notes>
        <note category="file-source" priority="1">Part-DB1\templates\Parts\info\_main_infos.html.twig:27</note>
        <note priority="1">Part-DB1\templates\Parts\info\_main_infos.html.twig:27</note>
        <note priority="1">new</note>
      </notes>
      <segment state="final">
        <source>part.back_to_info</source>
        <target>Back to current version</target>
      </segment>
    </unit>
    <unit id="LSnWIG7" name="description.label">
      <notes>
        <note category="file-source" priority="1">Part-DB1\templates\Parts\info\_main_infos.html.twig:32</note>
        <note category="file-source" priority="1">Part-DB1\templates\_navbar_search.html.twig:19</note>
        <note priority="1">Part-DB1\templates\Parts\info\_main_infos.html.twig:32</note>
        <note priority="1">Part-DB1\templates\_navbar_search.html.twig:18</note>
        <note priority="1">templates\base.html.twig:58</note>
        <note priority="1">templates\Parts\show_part_info.html.twig:31</note>
        <note priority="1">src\Form\PartType.php:65</note>
      </notes>
      <segment state="translated">
        <source>description.label</source>
        <target>Description</target>
      </segment>
    </unit>
    <unit id="ZY57BXc" name="category.label">
      <notes>
        <note category="file-source" priority="1">Part-DB1\templates\Parts\info\_main_infos.html.twig:34</note>
        <note category="file-source" priority="1">Part-DB1\templates\_navbar_search.html.twig:15</note>
        <note category="file-source" priority="1">Part-DB1\src\Services\ElementTypeNameGenerator.php:80</note>
        <note priority="1">Part-DB1\templates\Parts\info\_main_infos.html.twig:34</note>
        <note priority="1">Part-DB1\templates\_navbar_search.html.twig:14</note>
        <note priority="1">Part-DB1\src\Services\ElementTypeNameGenerator.php:80</note>
        <note priority="1">templates\base.html.twig:56</note>
        <note priority="1">templates\Parts\show_part_info.html.twig:32</note>
        <note priority="1">src\Form\PartType.php:74</note>
      </notes>
      <segment state="translated">
        <source>category.label</source>
        <target>Category</target>
      </segment>
    </unit>
    <unit id="J.AXbaM" name="instock.label">
      <notes>
        <note category="file-source" priority="1">Part-DB1\templates\Parts\info\_main_infos.html.twig:39</note>
        <note priority="1">Part-DB1\templates\Parts\info\_main_infos.html.twig:39</note>
        <note priority="1">templates\Parts\show_part_info.html.twig:42</note>
        <note priority="1">src\Form\PartType.php:69</note>
      </notes>
      <segment state="translated">
        <source>instock.label</source>
        <target>Instock</target>
      </segment>
    </unit>
    <unit id="VYcxdrz" name="mininstock.label">
      <notes>
        <note category="file-source" priority="1">Part-DB1\templates\Parts\info\_main_infos.html.twig:41</note>
        <note priority="1">Part-DB1\templates\Parts\info\_main_infos.html.twig:41</note>
        <note priority="1">templates\Parts\show_part_info.html.twig:44</note>
        <note priority="1">src\Form\PartType.php:72</note>
      </notes>
      <segment state="translated">
        <source>mininstock.label</source>
        <target>Minimum Instock</target>
      </segment>
    </unit>
    <unit id="griVyRf" name="footprint.label">
      <notes>
        <note category="file-source" priority="1">Part-DB1\templates\Parts\info\_main_infos.html.twig:45</note>
        <note category="file-source" priority="1">Part-DB1\templates\_navbar_search.html.twig:52</note>
        <note category="file-source" priority="1">Part-DB1\src\Services\ElementTypeNameGenerator.php:83</note>
        <note priority="1">Part-DB1\templates\Parts\info\_main_infos.html.twig:45</note>
        <note priority="1">Part-DB1\templates\_navbar_search.html.twig:47</note>
        <note priority="1">Part-DB1\src\Services\ElementTypeNameGenerator.php:83</note>
        <note priority="1">templates\base.html.twig:73</note>
        <note priority="1">templates\Parts\show_part_info.html.twig:47</note>
      </notes>
      <segment state="translated">
        <source>footprint.label</source>
        <target>Footprint</target>
      </segment>
    </unit>
    <unit id="LL2dt8U" name="part.avg_price.label">
      <notes>
        <note category="file-source" priority="1">Part-DB1\templates\Parts\info\_main_infos.html.twig:56</note>
        <note category="file-source" priority="1">Part-DB1\templates\Parts\info\_main_infos.html.twig:59</note>
        <note priority="1">Part-DB1\templates\Parts\info\_main_infos.html.twig:57</note>
        <note priority="1">Part-DB1\templates\Parts\info\_main_infos.html.twig:60</note>
        <note priority="1">templates\Parts\show_part_info.html.twig:51</note>
      </notes>
      <segment state="translated">
        <source>part.avg_price.label</source>
        <target>Average Price</target>
      </segment>
    </unit>
    <unit id="3tdTZVD" name="part.supplier.name">
      <notes>
        <note category="file-source" priority="1">Part-DB1\templates\Parts\info\_order_infos.html.twig:5</note>
        <note priority="1">Part-DB1\templates\Parts\info\_order_infos.html.twig:5</note>
      </notes>
      <segment state="translated">
        <source>part.supplier.name</source>
        <target>Name</target>
      </segment>
    </unit>
    <unit id="RiciNp5" name="part.supplier.partnr">
      <notes>
        <note category="file-source" priority="1">Part-DB1\templates\Parts\info\_order_infos.html.twig:6</note>
        <note priority="1">Part-DB1\templates\Parts\info\_order_infos.html.twig:6</note>
      </notes>
      <segment state="translated">
        <source>part.supplier.partnr</source>
        <target>Partnr.</target>
      </segment>
    </unit>
    <unit id="_SpdO.3" name="part.order.minamount">
      <notes>
        <note category="file-source" priority="1">Part-DB1\templates\Parts\info\_order_infos.html.twig:28</note>
        <note priority="1">Part-DB1\templates\Parts\info\_order_infos.html.twig:28</note>
      </notes>
      <segment state="translated">
        <source>part.order.minamount</source>
        <target>Minimum amount</target>
      </segment>
    </unit>
    <unit id="4RsODVR" name="part.order.price">
      <notes>
        <note category="file-source" priority="1">Part-DB1\templates\Parts\info\_order_infos.html.twig:29</note>
        <note priority="1">Part-DB1\templates\Parts\info\_order_infos.html.twig:29</note>
      </notes>
      <segment state="translated">
        <source>part.order.price</source>
        <target>Price</target>
      </segment>
    </unit>
    <unit id="Lr0c8K3" name="part.order.single_price">
      <notes>
        <note category="file-source" priority="1">Part-DB1\templates\Parts\info\_order_infos.html.twig:31</note>
        <note priority="1">Part-DB1\templates\Parts\info\_order_infos.html.twig:31</note>
      </notes>
      <segment state="translated">
        <source>part.order.single_price</source>
        <target>Unit Price</target>
      </segment>
    </unit>
    <unit id="EKnfKFl" name="edit.caption_short">
      <notes>
        <note category="file-source" priority="1">Part-DB1\templates\Parts\info\_order_infos.html.twig:71</note>
        <note priority="1">Part-DB1\templates\Parts\info\_order_infos.html.twig:71</note>
      </notes>
      <segment state="translated">
        <source>edit.caption_short</source>
        <target>Edit</target>
      </segment>
    </unit>
    <unit id="qNZM46r" name="delete.caption">
      <notes>
        <note category="file-source" priority="1">Part-DB1\templates\Parts\info\_order_infos.html.twig:72</note>
        <note priority="1">Part-DB1\templates\Parts\info\_order_infos.html.twig:72</note>
      </notes>
      <segment state="translated">
        <source>delete.caption</source>
        <target>Delete</target>
      </segment>
    </unit>
    <unit id="aUihK3c" name="part_lots.description">
      <notes>
        <note category="file-source" priority="1">Part-DB1\templates\Parts\info\_part_lots.html.twig:7</note>
        <note priority="1">Part-DB1\templates\Parts\info\_part_lots.html.twig:6</note>
      </notes>
      <segment state="translated">
        <source>part_lots.description</source>
        <target>Description</target>
      </segment>
    </unit>
    <unit id="SOcXkyd" name="part_lots.storage_location">
      <notes>
        <note category="file-source" priority="1">Part-DB1\templates\Parts\info\_part_lots.html.twig:8</note>
        <note priority="1">Part-DB1\templates\Parts\info\_part_lots.html.twig:7</note>
      </notes>
      <segment state="translated">
        <source>part_lots.storage_location</source>
        <target>Storage location</target>
      </segment>
    </unit>
    <unit id="jVYrm0U" name="part_lots.amount">
      <notes>
        <note category="file-source" priority="1">Part-DB1\templates\Parts\info\_part_lots.html.twig:9</note>
        <note priority="1">Part-DB1\templates\Parts\info\_part_lots.html.twig:8</note>
      </notes>
      <segment state="translated">
        <source>part_lots.amount</source>
        <target>Amount</target>
      </segment>
    </unit>
    <unit id="upshmqD" name="part_lots.location_unknown">
      <notes>
        <note category="file-source" priority="1">Part-DB1\templates\Parts\info\_part_lots.html.twig:24</note>
        <note priority="1">Part-DB1\templates\Parts\info\_part_lots.html.twig:22</note>
      </notes>
      <segment state="translated">
        <source>part_lots.location_unknown</source>
        <target>Storage location unknown</target>
      </segment>
    </unit>
    <unit id="BTUni9r" name="part_lots.instock_unknown">
      <notes>
        <note category="file-source" priority="1">Part-DB1\templates\Parts\info\_part_lots.html.twig:31</note>
        <note priority="1">Part-DB1\templates\Parts\info\_part_lots.html.twig:29</note>
      </notes>
      <segment state="translated">
        <source>part_lots.instock_unknown</source>
        <target>Amount unknown</target>
      </segment>
    </unit>
    <unit id="NFa2bFQ" name="part_lots.expiration_date">
      <notes>
        <note category="file-source" priority="1">Part-DB1\templates\Parts\info\_part_lots.html.twig:40</note>
        <note priority="1">Part-DB1\templates\Parts\info\_part_lots.html.twig:38</note>
      </notes>
      <segment state="translated">
        <source>part_lots.expiration_date</source>
        <target>Expiration date</target>
      </segment>
    </unit>
    <unit id="axp.g13" name="part_lots.is_expired">
      <notes>
        <note category="file-source" priority="1">Part-DB1\templates\Parts\info\_part_lots.html.twig:48</note>
        <note priority="1">Part-DB1\templates\Parts\info\_part_lots.html.twig:46</note>
      </notes>
      <segment state="translated">
        <source>part_lots.is_expired</source>
        <target>Expired</target>
      </segment>
    </unit>
    <unit id="EWX1Sti" name="part_lots.need_refill">
      <notes>
        <note category="file-source" priority="1">Part-DB1\templates\Parts\info\_part_lots.html.twig:55</note>
        <note priority="1">Part-DB1\templates\Parts\info\_part_lots.html.twig:53</note>
      </notes>
      <segment state="translated">
        <source>part_lots.need_refill</source>
        <target>Needs refill</target>
      </segment>
    </unit>
    <unit id="E4S6Pvg" name="part.info.prev_picture">
      <notes>
        <note category="file-source" priority="1">Part-DB1\templates\Parts\info\_picture.html.twig:15</note>
        <note priority="1">Part-DB1\templates\Parts\info\_picture.html.twig:15</note>
      </notes>
      <segment state="translated">
        <source>part.info.prev_picture</source>
        <target>Previous picture</target>
      </segment>
    </unit>
    <unit id="2PpQKL9" name="part.info.next_picture">
      <notes>
        <note category="file-source" priority="1">Part-DB1\templates\Parts\info\_picture.html.twig:19</note>
        <note priority="1">Part-DB1\templates\Parts\info\_picture.html.twig:19</note>
      </notes>
      <segment state="translated">
        <source>part.info.next_picture</source>
        <target>Next picture</target>
      </segment>
    </unit>
    <unit id="8zIQiUL" name="part.mass.tooltip">
      <notes>
        <note category="file-source" priority="1">Part-DB1\templates\Parts\info\_sidebar.html.twig:21</note>
        <note priority="1">Part-DB1\templates\Parts\info\_sidebar.html.twig:21</note>
      </notes>
      <segment state="translated">
        <source>part.mass.tooltip</source>
        <target>Mass</target>
      </segment>
    </unit>
    <unit id="9o2FQD1" name="part.needs_review.badge">
      <notes>
        <note category="file-source" priority="1">Part-DB1\templates\Parts\info\_sidebar.html.twig:30</note>
        <note priority="1">Part-DB1\templates\Parts\info\_sidebar.html.twig:30</note>
      </notes>
      <segment state="translated">
        <source>part.needs_review.badge</source>
        <target>Needs review</target>
      </segment>
    </unit>
    <unit id="dF6ZXKR" name="part.favorite.badge">
      <notes>
        <note category="file-source" priority="1">Part-DB1\templates\Parts\info\_sidebar.html.twig:39</note>
        <note priority="1">Part-DB1\templates\Parts\info\_sidebar.html.twig:39</note>
      </notes>
      <segment state="translated">
        <source>part.favorite.badge</source>
        <target>Favorite</target>
      </segment>
    </unit>
    <unit id="EgLR013" name="part.obsolete.badge">
      <notes>
        <note category="file-source" priority="1">Part-DB1\templates\Parts\info\_sidebar.html.twig:47</note>
        <note priority="1">Part-DB1\templates\Parts\info\_sidebar.html.twig:47</note>
      </notes>
      <segment state="translated">
        <source>part.obsolete.badge</source>
        <target>No longer available</target>
      </segment>
    </unit>
    <unit id="PYWb1Wy" name="parameters.extracted_from_description">
      <notes>
        <note category="file-source" priority="1">Part-DB1\templates\Parts\info\_specifications.html.twig:10</note>
      </notes>
      <segment state="translated">
        <source>parameters.extracted_from_description</source>
        <target>Automatically extracted from description</target>
      </segment>
    </unit>
    <unit id="xuDIeTd" name="parameters.auto_extracted_from_comment">
      <notes>
        <note category="file-source" priority="1">Part-DB1\templates\Parts\info\_specifications.html.twig:15</note>
      </notes>
      <segment state="translated">
        <source>parameters.auto_extracted_from_comment</source>
        <target>Automatically extracted from notes</target>
      </segment>
    </unit>
    <unit id="cTsojYo" name="part.edit.btn">
      <notes>
        <note category="file-source" priority="1">Part-DB1\templates\Parts\info\_tools.html.twig:6</note>
        <note priority="1">Part-DB1\templates\Parts\info\_tools.html.twig:4</note>
        <note priority="1">templates\Parts\show_part_info.html.twig:125</note>
      </notes>
      <segment state="translated">
        <source>part.edit.btn</source>
        <target>Edit part</target>
      </segment>
    </unit>
    <unit id="XGGYjnA" name="part.clone.btn">
      <notes>
        <note category="file-source" priority="1">Part-DB1\templates\Parts\info\_tools.html.twig:16</note>
        <note priority="1">Part-DB1\templates\Parts\info\_tools.html.twig:14</note>
        <note priority="1">templates\Parts\show_part_info.html.twig:135</note>
      </notes>
      <segment state="translated">
        <source>part.clone.btn</source>
        <target>Clone part</target>
      </segment>
    </unit>
    <unit id="WzQH7wQ" name="part.create.btn">
      <notes>
        <note category="file-source" priority="1">Part-DB1\templates\Parts\info\_tools.html.twig:24</note>
        <note category="file-source" priority="1">Part-DB1\templates\Parts\lists\_action_bar.html.twig:4</note>
        <note priority="1">templates\Parts\show_part_info.html.twig:143</note>
      </notes>
      <segment state="translated">
        <source>part.create.btn</source>
        <target>Create new part</target>
      </segment>
    </unit>
    <unit id="GayDkXI" name="part.delete.confirm_title">
      <notes>
        <note category="file-source" priority="1">Part-DB1\templates\Parts\info\_tools.html.twig:31</note>
        <note priority="1">Part-DB1\templates\Parts\info\_tools.html.twig:29</note>
      </notes>
      <segment state="translated">
        <source>part.delete.confirm_title</source>
        <target>Do you really want to delete this part?</target>
      </segment>
    </unit>
    <unit id="v4cgmfN" name="part.delete.message">
      <notes>
        <note category="file-source" priority="1">Part-DB1\templates\Parts\info\_tools.html.twig:32</note>
        <note priority="1">Part-DB1\templates\Parts\info\_tools.html.twig:30</note>
      </notes>
      <segment state="translated">
        <source>part.delete.message</source>
        <target>This part and any associated information (like attachments, price information, etc.) will be deleted. This can not be undone!</target>
      </segment>
    </unit>
    <unit id="CJHxw_e" name="part.delete">
      <notes>
        <note category="file-source" priority="1">Part-DB1\templates\Parts\info\_tools.html.twig:39</note>
        <note priority="1">Part-DB1\templates\Parts\info\_tools.html.twig:37</note>
      </notes>
      <segment state="translated">
        <source>part.delete</source>
        <target>Delete part</target>
      </segment>
    </unit>
    <unit id="7BufWRt" name="parts_list.all.title">
      <notes>
        <note category="file-source" priority="1">Part-DB1\templates\Parts\lists\all_list.html.twig:4</note>
        <note priority="1">Part-DB1\templates\Parts\lists\all_list.html.twig:4</note>
      </notes>
      <segment state="translated">
        <source>parts_list.all.title</source>
        <target>All parts</target>
      </segment>
    </unit>
    <unit id="TOD4O3j" name="parts_list.category.title">
      <notes>
        <note category="file-source" priority="1">Part-DB1\templates\Parts\lists\category_list.html.twig:4</note>
        <note priority="1">Part-DB1\templates\Parts\lists\category_list.html.twig:4</note>
      </notes>
      <segment state="translated">
        <source>parts_list.category.title</source>
        <target>Parts with category</target>
      </segment>
    </unit>
    <unit id="yCsUZQZ" name="parts_list.footprint.title">
      <notes>
        <note category="file-source" priority="1">Part-DB1\templates\Parts\lists\footprint_list.html.twig:4</note>
        <note priority="1">Part-DB1\templates\Parts\lists\footprint_list.html.twig:4</note>
      </notes>
      <segment state="translated">
        <source>parts_list.footprint.title</source>
        <target>Parts with footprint</target>
      </segment>
    </unit>
    <unit id="j4vXh3o" name="parts_list.manufacturer.title">
      <notes>
        <note category="file-source" priority="1">Part-DB1\templates\Parts\lists\manufacturer_list.html.twig:4</note>
        <note priority="1">Part-DB1\templates\Parts\lists\manufacturer_list.html.twig:4</note>
      </notes>
      <segment state="translated">
        <source>parts_list.manufacturer.title</source>
        <target>Parts with manufacturer</target>
      </segment>
    </unit>
    <unit id="6uogzri" name="parts_list.search.title">
      <notes>
        <note category="file-source" priority="1">Part-DB1\templates\Parts\lists\search_list.html.twig:4</note>
        <note priority="1">Part-DB1\templates\Parts\lists\search_list.html.twig:4</note>
      </notes>
      <segment state="translated">
        <source>parts_list.search.title</source>
        <target>Search Parts</target>
      </segment>
    </unit>
    <unit id="gwE_D3w" name="parts_list.storelocation.title">
      <notes>
        <note category="file-source" priority="1">Part-DB1\templates\Parts\lists\store_location_list.html.twig:4</note>
        <note priority="1">Part-DB1\templates\Parts\lists\store_location_list.html.twig:4</note>
      </notes>
      <segment state="translated">
        <source>parts_list.storelocation.title</source>
        <target>Parts with storage locations</target>
      </segment>
    </unit>
    <unit id="K3Nj1UQ" name="parts_list.supplier.title">
      <notes>
        <note category="file-source" priority="1">Part-DB1\templates\Parts\lists\supplier_list.html.twig:4</note>
        <note priority="1">Part-DB1\templates\Parts\lists\supplier_list.html.twig:4</note>
      </notes>
      <segment state="translated">
        <source>parts_list.supplier.title</source>
        <target>Parts with supplier</target>
      </segment>
    </unit>
    <unit id="DBlWwba" name="parts_list.tags.title">
      <notes>
        <note category="file-source" priority="1">Part-DB1\templates\Parts\lists\tags_list.html.twig:4</note>
        <note priority="1">Part-DB1\templates\Parts\lists\tags_list.html.twig:4</note>
      </notes>
      <segment state="translated">
        <source>parts_list.tags.title</source>
        <target>Parts with tag</target>
      </segment>
    </unit>
    <unit id="5tFcxpX" name="entity.info.common.tab">
      <notes>
        <note category="file-source" priority="1">Part-DB1\templates\Parts\lists\_info_card.html.twig:22</note>
        <note priority="1">Part-DB1\templates\Parts\lists\_info_card.html.twig:17</note>
      </notes>
      <segment state="translated">
        <source>entity.info.common.tab</source>
        <target>Common</target>
      </segment>
    </unit>
    <unit id="F0da8x0" name="entity.info.statistics.tab">
      <notes>
        <note category="file-source" priority="1">Part-DB1\templates\Parts\lists\_info_card.html.twig:26</note>
        <note priority="1">Part-DB1\templates\Parts\lists\_info_card.html.twig:20</note>
      </notes>
      <segment state="translated">
        <source>entity.info.statistics.tab</source>
        <target>Statistics</target>
      </segment>
    </unit>
    <unit id="Msykg.Z" name="entity.info.attachments.tab">
      <notes>
        <note category="file-source" priority="1">Part-DB1\templates\Parts\lists\_info_card.html.twig:31</note>
      </notes>
      <segment state="translated">
        <source>entity.info.attachments.tab</source>
        <target>Attachments</target>
      </segment>
    </unit>
    <unit id="8VfTCPf" name="entity.info.parameters.tab">
      <notes>
        <note category="file-source" priority="1">Part-DB1\templates\Parts\lists\_info_card.html.twig:37</note>
      </notes>
      <segment state="translated">
        <source>entity.info.parameters.tab</source>
        <target>Parameters</target>
      </segment>
    </unit>
    <unit id="a0Bt1My" name="entity.info.name">
      <notes>
        <note category="file-source" priority="1">Part-DB1\templates\Parts\lists\_info_card.html.twig:54</note>
        <note priority="1">Part-DB1\templates\Parts\lists\_info_card.html.twig:30</note>
      </notes>
      <segment state="translated">
        <source>entity.info.name</source>
        <target>Name</target>
      </segment>
    </unit>
    <unit id="pqMTPTv" name="entity.info.parent">
      <notes>
        <note category="file-source" priority="1">Part-DB1\templates\Parts\lists\_info_card.html.twig:58</note>
        <note category="file-source" priority="1">Part-DB1\templates\Parts\lists\_info_card.html.twig:96</note>
        <note priority="1">Part-DB1\templates\Parts\lists\_info_card.html.twig:34</note>
        <note priority="1">Part-DB1\templates\Parts\lists\_info_card.html.twig:67</note>
      </notes>
      <segment state="translated">
        <source>entity.info.parent</source>
        <target>Parent</target>
      </segment>
    </unit>
    <unit id="nDEGgY0" name="entity.edit.btn">
      <notes>
        <note category="file-source" priority="1">Part-DB1\templates\Parts\lists\_info_card.html.twig:70</note>
        <note priority="1">Part-DB1\templates\Parts\lists\_info_card.html.twig:46</note>
      </notes>
      <segment state="translated">
        <source>entity.edit.btn</source>
        <target>Edit</target>
      </segment>
    </unit>
    <unit id="Rsrawma" name="entity.info.children_count">
      <notes>
        <note category="file-source" priority="1">Part-DB1\templates\Parts\lists\_info_card.html.twig:92</note>
        <note priority="1">Part-DB1\templates\Parts\lists\_info_card.html.twig:63</note>
      </notes>
      <segment state="translated">
        <source>entity.info.children_count</source>
        <target>Count of children elements</target>
      </segment>
    </unit>
    <unit id="3WtQFdr" name="tfa.check.title">
      <notes>
        <note category="file-source" priority="1">Part-DB1\templates\security\2fa_base_form.html.twig:3</note>
        <note category="file-source" priority="1">Part-DB1\templates\security\2fa_base_form.html.twig:5</note>
        <note priority="1">Part-DB1\templates\security\2fa_base_form.html.twig:3</note>
        <note priority="1">Part-DB1\templates\security\2fa_base_form.html.twig:5</note>
      </notes>
      <segment state="translated">
        <source>tfa.check.title</source>
        <target>Two-factor authentication needed</target>
      </segment>
    </unit>
    <unit id="FPvJfPr" name="tfa.code.trusted_pc">
      <notes>
        <note category="file-source" priority="1">Part-DB1\templates\security\2fa_base_form.html.twig:39</note>
        <note priority="1">Part-DB1\templates\security\2fa_base_form.html.twig:39</note>
      </notes>
      <segment state="translated">
        <source>tfa.code.trusted_pc</source>
        <target>This is a trusted computer (if this is enabled, no further two-factor queries are performed on this computer)</target>
      </segment>
    </unit>
    <unit id="XtrGxkd" name="login.btn">
      <notes>
        <note category="file-source" priority="1">Part-DB1\templates\security\2fa_base_form.html.twig:52</note>
        <note category="file-source" priority="1">Part-DB1\templates\security\login.html.twig:58</note>
        <note priority="1">Part-DB1\templates\security\2fa_base_form.html.twig:52</note>
        <note priority="1">Part-DB1\templates\security\login.html.twig:58</note>
      </notes>
      <segment state="translated">
        <source>login.btn</source>
        <target>Login</target>
      </segment>
    </unit>
    <unit id="okzpfQC" name="user.logout">
      <notes>
        <note category="file-source" priority="1">Part-DB1\templates\security\2fa_base_form.html.twig:53</note>
        <note category="file-source" priority="1">Part-DB1\templates\security\U2F\u2f_login.html.twig:13</note>
        <note category="file-source" priority="1">Part-DB1\templates\_navbar.html.twig:42</note>
        <note priority="1">Part-DB1\templates\security\2fa_base_form.html.twig:53</note>
        <note priority="1">Part-DB1\templates\security\U2F\u2f_login.html.twig:13</note>
        <note priority="1">Part-DB1\templates\_navbar.html.twig:40</note>
      </notes>
      <segment state="translated">
        <source>user.logout</source>
        <target>Logout</target>
      </segment>
    </unit>
    <unit id="INlwXoR" name="tfa.check.code.label">
      <notes>
        <note category="file-source" priority="1">Part-DB1\templates\security\2fa_form.html.twig:6</note>
        <note priority="1">Part-DB1\templates\security\2fa_form.html.twig:6</note>
      </notes>
      <segment state="translated">
        <source>tfa.check.code.label</source>
        <target>Authenticator app code</target>
      </segment>
    </unit>
    <unit id="TUbr0_A" name="tfa.check.code.help">
      <notes>
        <note category="file-source" priority="1">Part-DB1\templates\security\2fa_form.html.twig:10</note>
        <note priority="1">Part-DB1\templates\security\2fa_form.html.twig:10</note>
      </notes>
      <segment state="translated">
        <source>tfa.check.code.help</source>
        <target>Enter the 6-digit code from your Authenticator App or one of your backup codes if the Authenticator is not available.</target>
      </segment>
    </unit>
    <unit id="Kd99AFq" name="login.title">
      <notes>
        <note category="file-source" priority="1">Part-DB1\templates\security\login.html.twig:3</note>
        <note priority="1">Part-DB1\templates\security\login.html.twig:3</note>
        <note priority="1">templates\security\login.html.twig:3</note>
      </notes>
      <segment state="translated">
        <source>login.title</source>
        <target>Login</target>
      </segment>
    </unit>
    <unit id="nDK0G.T" name="login.card_title">
      <notes>
        <note category="file-source" priority="1">Part-DB1\templates\security\login.html.twig:7</note>
        <note priority="1">Part-DB1\templates\security\login.html.twig:7</note>
        <note priority="1">templates\security\login.html.twig:7</note>
      </notes>
      <segment state="translated">
        <source>login.card_title</source>
        <target>Login</target>
      </segment>
    </unit>
    <unit id="6Ks0rFM" name="login.username.label">
      <notes>
        <note category="file-source" priority="1">Part-DB1\templates\security\login.html.twig:31</note>
        <note priority="1">Part-DB1\templates\security\login.html.twig:31</note>
        <note priority="1">templates\security\login.html.twig:31</note>
      </notes>
      <segment state="translated">
        <source>login.username.label</source>
        <target>Username</target>
      </segment>
    </unit>
    <unit id="JUuJUUV" name="login.username.placeholder">
      <notes>
        <note category="file-source" priority="1">Part-DB1\templates\security\login.html.twig:34</note>
        <note priority="1">Part-DB1\templates\security\login.html.twig:34</note>
        <note priority="1">templates\security\login.html.twig:34</note>
      </notes>
      <segment state="translated">
        <source>login.username.placeholder</source>
        <target>Username</target>
      </segment>
    </unit>
    <unit id="HJtrGOc" name="login.password.label">
      <notes>
        <note category="file-source" priority="1">Part-DB1\templates\security\login.html.twig:38</note>
        <note priority="1">Part-DB1\templates\security\login.html.twig:38</note>
        <note priority="1">templates\security\login.html.twig:38</note>
      </notes>
      <segment state="translated">
        <source>login.password.label</source>
        <target>Password</target>
      </segment>
    </unit>
    <unit id="8SD.6EK" name="login.password.placeholder">
      <notes>
        <note category="file-source" priority="1">Part-DB1\templates\security\login.html.twig:40</note>
        <note priority="1">Part-DB1\templates\security\login.html.twig:40</note>
        <note priority="1">templates\security\login.html.twig:40</note>
      </notes>
      <segment state="translated">
        <source>login.password.placeholder</source>
        <target>Password</target>
      </segment>
    </unit>
    <unit id="BSn76q_" name="login.rememberme">
      <notes>
        <note category="file-source" priority="1">Part-DB1\templates\security\login.html.twig:50</note>
        <note priority="1">Part-DB1\templates\security\login.html.twig:50</note>
        <note priority="1">templates\security\login.html.twig:50</note>
      </notes>
      <segment state="translated">
        <source>login.rememberme</source>
        <target>Remember me (should not be used on shared computers)</target>
      </segment>
    </unit>
    <unit id="GO.ZhTX" name="pw_reset.password_forget">
      <notes>
        <note category="file-source" priority="1">Part-DB1\templates\security\login.html.twig:64</note>
        <note priority="1">Part-DB1\templates\security\login.html.twig:64</note>
      </notes>
      <segment state="translated">
        <source>pw_reset.password_forget</source>
        <target>Forgot username/password?</target>
      </segment>
    </unit>
    <unit id="hbW2JJr" name="pw_reset.new_pw.header.title">
      <notes>
        <note category="file-source" priority="1">Part-DB1\templates\security\pw_reset_new_pw.html.twig:5</note>
        <note priority="1">Part-DB1\templates\security\pw_reset_new_pw.html.twig:5</note>
      </notes>
      <segment state="translated">
        <source>pw_reset.new_pw.header.title</source>
        <target>Set new password</target>
      </segment>
    </unit>
    <unit id="3Tgn6io" name="pw_reset.request.header.title">
      <notes>
        <note category="file-source" priority="1">Part-DB1\templates\security\pw_reset_request.html.twig:5</note>
        <note priority="1">Part-DB1\templates\security\pw_reset_request.html.twig:5</note>
      </notes>
      <segment state="translated">
        <source>pw_reset.request.header.title</source>
        <target>Request a new password</target>
      </segment>
    </unit>
    <unit id="J1aHED." name="tfa_u2f.http_warning">
      <notes>
        <note category="file-source" priority="1">Part-DB1\templates\security\U2F\u2f_login.html.twig:7</note>
        <note category="file-source" priority="1">Part-DB1\templates\security\U2F\u2f_register.html.twig:10</note>
        <note priority="1">Part-DB1\templates\security\U2F\u2f_login.html.twig:7</note>
        <note priority="1">Part-DB1\templates\security\U2F\u2f_register.html.twig:10</note>
      </notes>
      <segment state="translated">
        <source>tfa_u2f.http_warning</source>
        <target>You are accessing this page using the insecure HTTP method, so U2F will most likely not work (Bad Request error message). Ask an administrator to set up the secure HTTPS method if you want to use security keys.</target>
      </segment>
    </unit>
    <unit id="Do6QuMa" name="r_u2f_two_factor.pressbutton">
      <notes>
        <note category="file-source" priority="1">Part-DB1\templates\security\U2F\u2f_login.html.twig:10</note>
        <note category="file-source" priority="1">Part-DB1\templates\security\U2F\u2f_register.html.twig:22</note>
        <note priority="1">Part-DB1\templates\security\U2F\u2f_login.html.twig:10</note>
        <note priority="1">Part-DB1\templates\security\U2F\u2f_register.html.twig:22</note>
      </notes>
      <segment state="translated">
        <source>r_u2f_two_factor.pressbutton</source>
        <target>Please plug in your security key and press its button!</target>
      </segment>
    </unit>
    <unit id="T4i5SE4" name="tfa_u2f.add_key.title">
      <notes>
        <note category="file-source" priority="1">Part-DB1\templates\security\U2F\u2f_register.html.twig:3</note>
        <note priority="1">Part-DB1\templates\security\U2F\u2f_register.html.twig:3</note>
      </notes>
      <segment state="translated">
        <source>tfa_u2f.add_key.title</source>
        <target>Add security key</target>
      </segment>
    </unit>
    <unit id="rIJ.Flq" name="tfa_u2f.explanation">
      <notes>
        <note category="file-source" priority="1">Part-DB1\templates\security\U2F\u2f_register.html.twig:6</note>
        <note category="file-source" priority="1">Part-DB1\templates\Users\_2fa_settings.html.twig:111</note>
        <note priority="1">Part-DB1\templates\security\U2F\u2f_register.html.twig:6</note>
        <note priority="1">Part-DB1\templates\Users\_2fa_settings.html.twig:111</note>
      </notes>
      <segment state="translated">
        <source>tfa_u2f.explanation</source>
        <target>With the help of a U2F/FIDO compatible security key (e.g. YubiKey or NitroKey), user-friendly and secure two-factor authentication can be achieved. The security keys can be registered here, and if two-factor verification is required, the key only needs to be inserted via USB or typed against the device via NFC.</target>
      </segment>
    </unit>
    <unit id="DMC2yTT" name="tfa_u2f.add_key.backup_hint">
      <notes>
        <note category="file-source" priority="1">Part-DB1\templates\security\U2F\u2f_register.html.twig:7</note>
        <note priority="1">Part-DB1\templates\security\U2F\u2f_register.html.twig:7</note>
      </notes>
      <segment state="translated">
        <source>tfa_u2f.add_key.backup_hint</source>
        <target>To ensure access even if the key is lost, it is recommended to register a second key as backup and store it in a safe place!</target>
      </segment>
    </unit>
    <unit id="ktQ_kY9" name="r_u2f_two_factor.name">
      <notes>
        <note category="file-source" priority="1">Part-DB1\templates\security\U2F\u2f_register.html.twig:16</note>
        <note priority="1">Part-DB1\templates\security\U2F\u2f_register.html.twig:16</note>
      </notes>
      <segment state="translated">
        <source>r_u2f_two_factor.name</source>
        <target>Shown key name (e.g. Backup)</target>
      </segment>
    </unit>
    <unit id="HI4_6dF" name="tfa_u2f.add_key.add_button">
      <notes>
        <note category="file-source" priority="1">Part-DB1\templates\security\U2F\u2f_register.html.twig:19</note>
        <note priority="1">Part-DB1\templates\security\U2F\u2f_register.html.twig:19</note>
      </notes>
      <segment state="translated">
        <source>tfa_u2f.add_key.add_button</source>
        <target>Add security key</target>
      </segment>
    </unit>
    <unit id="JyEfylJ" name="tfa_u2f.add_key.back_to_settings">
      <notes>
        <note category="file-source" priority="1">Part-DB1\templates\security\U2F\u2f_register.html.twig:27</note>
        <note priority="1">Part-DB1\templates\security\U2F\u2f_register.html.twig:27</note>
      </notes>
      <segment state="translated">
        <source>tfa_u2f.add_key.back_to_settings</source>
        <target>Back to settings</target>
      </segment>
    </unit>
    <unit id="yD.UA07" name="statistics.title">
      <notes>
        <note category="file-source" priority="1">Part-DB1\templates\Statistics\statistics.html.twig:5</note>
        <note category="file-source" priority="1">Part-DB1\templates\Statistics\statistics.html.twig:8</note>
        <note priority="1">Part-DB1\templates\Statistics\statistics.html.twig:5</note>
        <note priority="1">Part-DB1\templates\Statistics\statistics.html.twig:8</note>
        <note priority="1">new</note>
      </notes>
      <segment state="translated">
        <source>statistics.title</source>
        <target>Statistics</target>
      </segment>
    </unit>
    <unit id="6l0Fwd2" name="statistics.parts">
      <notes>
        <note category="file-source" priority="1">Part-DB1\templates\Statistics\statistics.html.twig:14</note>
        <note priority="1">Part-DB1\templates\Statistics\statistics.html.twig:14</note>
        <note priority="1">new</note>
      </notes>
      <segment state="translated">
        <source>statistics.parts</source>
        <target>Parts</target>
      </segment>
    </unit>
    <unit id="QRdK9zd" name="statistics.data_structures">
      <notes>
        <note category="file-source" priority="1">Part-DB1\templates\Statistics\statistics.html.twig:19</note>
        <note priority="1">Part-DB1\templates\Statistics\statistics.html.twig:19</note>
        <note priority="1">new</note>
      </notes>
      <segment state="translated">
        <source>statistics.data_structures</source>
        <target>Data structures</target>
      </segment>
    </unit>
    <unit id="50kyfxA" name="statistics.attachments">
      <notes>
        <note category="file-source" priority="1">Part-DB1\templates\Statistics\statistics.html.twig:24</note>
        <note priority="1">Part-DB1\templates\Statistics\statistics.html.twig:24</note>
        <note priority="1">new</note>
      </notes>
      <segment state="translated">
        <source>statistics.attachments</source>
        <target>Attachments</target>
      </segment>
    </unit>
    <unit id="Op0xko9" name="statistics.property">
      <notes>
        <note category="file-source" priority="1">Part-DB1\templates\Statistics\statistics.html.twig:34</note>
        <note category="file-source" priority="1">Part-DB1\templates\Statistics\statistics.html.twig:59</note>
        <note category="file-source" priority="1">Part-DB1\templates\Statistics\statistics.html.twig:104</note>
        <note priority="1">Part-DB1\templates\Statistics\statistics.html.twig:34</note>
        <note priority="1">Part-DB1\templates\Statistics\statistics.html.twig:59</note>
        <note priority="1">Part-DB1\templates\Statistics\statistics.html.twig:104</note>
        <note priority="1">new</note>
      </notes>
      <segment state="translated">
        <source>statistics.property</source>
        <target>Property</target>
      </segment>
    </unit>
    <unit id="zn.PnJ2" name="statistics.value">
      <notes>
        <note category="file-source" priority="1">Part-DB1\templates\Statistics\statistics.html.twig:35</note>
        <note category="file-source" priority="1">Part-DB1\templates\Statistics\statistics.html.twig:60</note>
        <note category="file-source" priority="1">Part-DB1\templates\Statistics\statistics.html.twig:105</note>
        <note priority="1">Part-DB1\templates\Statistics\statistics.html.twig:35</note>
        <note priority="1">Part-DB1\templates\Statistics\statistics.html.twig:60</note>
        <note priority="1">Part-DB1\templates\Statistics\statistics.html.twig:105</note>
        <note priority="1">new</note>
      </notes>
      <segment state="translated">
        <source>statistics.value</source>
        <target>Value</target>
      </segment>
    </unit>
    <unit id=".lLfExB" name="statistics.distinct_parts_count">
      <notes>
        <note category="file-source" priority="1">Part-DB1\templates\Statistics\statistics.html.twig:40</note>
        <note priority="1">Part-DB1\templates\Statistics\statistics.html.twig:40</note>
        <note priority="1">new</note>
      </notes>
      <segment state="translated">
        <source>statistics.distinct_parts_count</source>
        <target>Number of distinct parts</target>
      </segment>
    </unit>
    <unit id="IjDWXUD" name="statistics.parts_instock_sum">
      <notes>
        <note category="file-source" priority="1">Part-DB1\templates\Statistics\statistics.html.twig:44</note>
        <note priority="1">Part-DB1\templates\Statistics\statistics.html.twig:44</note>
        <note priority="1">new</note>
      </notes>
      <segment state="translated">
        <source>statistics.parts_instock_sum</source>
        <target>Sum of all part instocks</target>
      </segment>
    </unit>
    <unit id="OUVlqDZ" name="statistics.parts_with_price">
      <notes>
        <note category="file-source" priority="1">Part-DB1\templates\Statistics\statistics.html.twig:48</note>
        <note priority="1">Part-DB1\templates\Statistics\statistics.html.twig:48</note>
        <note priority="1">new</note>
      </notes>
      <segment state="translated">
        <source>statistics.parts_with_price</source>
        <target>Number of parts with price information</target>
      </segment>
    </unit>
    <unit id="VX9aZ2j" name="statistics.categories_count">
      <notes>
        <note category="file-source" priority="1">Part-DB1\templates\Statistics\statistics.html.twig:65</note>
        <note priority="1">Part-DB1\templates\Statistics\statistics.html.twig:65</note>
        <note priority="1">new</note>
      </notes>
      <segment state="translated">
        <source>statistics.categories_count</source>
        <target>Number of categories</target>
      </segment>
    </unit>
    <unit id="Aks9a3Q" name="statistics.footprints_count">
      <notes>
        <note category="file-source" priority="1">Part-DB1\templates\Statistics\statistics.html.twig:69</note>
        <note priority="1">Part-DB1\templates\Statistics\statistics.html.twig:69</note>
        <note priority="1">new</note>
      </notes>
      <segment state="translated">
        <source>statistics.footprints_count</source>
        <target>Number of footprints</target>
      </segment>
    </unit>
    <unit id="wvwDajm" name="statistics.manufacturers_count">
      <notes>
        <note category="file-source" priority="1">Part-DB1\templates\Statistics\statistics.html.twig:73</note>
        <note priority="1">Part-DB1\templates\Statistics\statistics.html.twig:73</note>
        <note priority="1">new</note>
      </notes>
      <segment state="translated">
        <source>statistics.manufacturers_count</source>
        <target>Number of manufacturers</target>
      </segment>
    </unit>
    <unit id="MDdSIU0" name="statistics.storelocations_count">
      <notes>
        <note category="file-source" priority="1">Part-DB1\templates\Statistics\statistics.html.twig:77</note>
        <note priority="1">Part-DB1\templates\Statistics\statistics.html.twig:77</note>
        <note priority="1">new</note>
      </notes>
      <segment state="translated">
        <source>statistics.storelocations_count</source>
        <target>Number of storelocations</target>
      </segment>
    </unit>
    <unit id="q9tLL7." name="statistics.suppliers_count">
      <notes>
        <note category="file-source" priority="1">Part-DB1\templates\Statistics\statistics.html.twig:81</note>
        <note priority="1">Part-DB1\templates\Statistics\statistics.html.twig:81</note>
        <note priority="1">new</note>
      </notes>
      <segment state="translated">
        <source>statistics.suppliers_count</source>
        <target>Number of suppliers</target>
      </segment>
    </unit>
    <unit id="xzr9lD3" name="statistics.currencies_count">
      <notes>
        <note category="file-source" priority="1">Part-DB1\templates\Statistics\statistics.html.twig:85</note>
        <note priority="1">Part-DB1\templates\Statistics\statistics.html.twig:85</note>
        <note priority="1">new</note>
      </notes>
      <segment state="translated">
        <source>statistics.currencies_count</source>
        <target>Number of currencies</target>
      </segment>
    </unit>
    <unit id="AZ_PxJJ" name="statistics.measurement_units_count">
      <notes>
        <note category="file-source" priority="1">Part-DB1\templates\Statistics\statistics.html.twig:89</note>
        <note priority="1">Part-DB1\templates\Statistics\statistics.html.twig:89</note>
        <note priority="1">new</note>
      </notes>
      <segment state="translated">
        <source>statistics.measurement_units_count</source>
        <target>Number of measurement units</target>
      </segment>
    </unit>
    <unit id="T0BDQn_" name="statistics.devices_count">
      <notes>
        <note category="file-source" priority="1">Part-DB1\templates\Statistics\statistics.html.twig:93</note>
        <note priority="1">Part-DB1\templates\Statistics\statistics.html.twig:93</note>
        <note priority="1">new</note>
      </notes>
      <segment state="translated">
        <source>statistics.devices_count</source>
        <target>Number of projects</target>
      </segment>
    </unit>
    <unit id="8HKc.Yq" name="statistics.attachment_types_count">
      <notes>
        <note category="file-source" priority="1">Part-DB1\templates\Statistics\statistics.html.twig:110</note>
        <note priority="1">Part-DB1\templates\Statistics\statistics.html.twig:110</note>
        <note priority="1">new</note>
      </notes>
      <segment state="translated">
        <source>statistics.attachment_types_count</source>
        <target>Number of attachment types</target>
      </segment>
    </unit>
    <unit id="S1UPbY3" name="statistics.all_attachments_count">
      <notes>
        <note category="file-source" priority="1">Part-DB1\templates\Statistics\statistics.html.twig:114</note>
        <note priority="1">Part-DB1\templates\Statistics\statistics.html.twig:114</note>
        <note priority="1">new</note>
      </notes>
      <segment state="translated">
        <source>statistics.all_attachments_count</source>
        <target>Number of all attachments</target>
      </segment>
    </unit>
    <unit id="X68eHt0" name="statistics.user_uploaded_attachments_count">
      <notes>
        <note category="file-source" priority="1">Part-DB1\templates\Statistics\statistics.html.twig:118</note>
        <note priority="1">Part-DB1\templates\Statistics\statistics.html.twig:118</note>
        <note priority="1">new</note>
      </notes>
      <segment state="translated">
        <source>statistics.user_uploaded_attachments_count</source>
        <target>Number of user uploaded attachments</target>
      </segment>
    </unit>
    <unit id="PcACWnw" name="statistics.private_attachments_count">
      <notes>
        <note category="file-source" priority="1">Part-DB1\templates\Statistics\statistics.html.twig:122</note>
        <note priority="1">Part-DB1\templates\Statistics\statistics.html.twig:122</note>
        <note priority="1">new</note>
      </notes>
      <segment state="translated">
        <source>statistics.private_attachments_count</source>
        <target>Number of private attachments</target>
      </segment>
    </unit>
    <unit id="b2F2Gpk" name="statistics.external_attachments_count">
      <notes>
        <note category="file-source" priority="1">Part-DB1\templates\Statistics\statistics.html.twig:126</note>
        <note priority="1">Part-DB1\templates\Statistics\statistics.html.twig:126</note>
        <note priority="1">new</note>
      </notes>
      <segment state="translated">
        <source>statistics.external_attachments_count</source>
        <target>Number of external attachments (URL)</target>
      </segment>
    </unit>
    <unit id="xd6VhOm" name="tfa_backup.codes.title">
      <notes>
        <note category="file-source" priority="1">Part-DB1\templates\Users\backup_codes.html.twig:3</note>
        <note category="file-source" priority="1">Part-DB1\templates\Users\backup_codes.html.twig:9</note>
        <note priority="1">Part-DB1\templates\Users\backup_codes.html.twig:3</note>
        <note priority="1">Part-DB1\templates\Users\backup_codes.html.twig:9</note>
      </notes>
      <segment state="translated">
        <source>tfa_backup.codes.title</source>
        <target>Backup codes</target>
      </segment>
    </unit>
    <unit id="DE6_hcj" name="tfa_backup.codes.explanation">
      <notes>
        <note category="file-source" priority="1">Part-DB1\templates\Users\backup_codes.html.twig:12</note>
        <note priority="1">Part-DB1\templates\Users\backup_codes.html.twig:12</note>
      </notes>
      <segment state="translated">
        <source>tfa_backup.codes.explanation</source>
        <target>Print out these codes and keep them in a safe place!</target>
      </segment>
    </unit>
    <unit id="q3Apy0z" name="tfa_backup.codes.help">
      <notes>
        <note category="file-source" priority="1">Part-DB1\templates\Users\backup_codes.html.twig:13</note>
        <note priority="1">Part-DB1\templates\Users\backup_codes.html.twig:13</note>
      </notes>
      <segment state="translated">
        <source>tfa_backup.codes.help</source>
        <target>If you no longer have access to your device with the Authenticator App (lost smartphone, data loss, etc.) you can use one of these codes to access your account and possibly set up a new Authenticator App. Each of these codes can be used once, it is recommended to delete used codes. Anyone with access to these codes can potentially access your account, so keep them in a safe place.</target>
      </segment>
    </unit>
    <unit id="iPcPo4t" name="tfa_backup.username">
      <notes>
        <note category="file-source" priority="1">Part-DB1\templates\Users\backup_codes.html.twig:16</note>
        <note priority="1">Part-DB1\templates\Users\backup_codes.html.twig:16</note>
      </notes>
      <segment state="translated">
        <source>tfa_backup.username</source>
        <target>Username</target>
      </segment>
    </unit>
    <unit id="g7XKOBR" name="tfa_backup.codes.page_generated_on">
      <notes>
        <note category="file-source" priority="1">Part-DB1\templates\Users\backup_codes.html.twig:29</note>
        <note priority="1">Part-DB1\templates\Users\backup_codes.html.twig:29</note>
      </notes>
      <segment state="translated">
        <source>tfa_backup.codes.page_generated_on</source>
        <target>Page generated on %date%</target>
      </segment>
    </unit>
    <unit id="3Qg6WkA" name="tfa_backup.codes.print">
      <notes>
        <note category="file-source" priority="1">Part-DB1\templates\Users\backup_codes.html.twig:32</note>
        <note priority="1">Part-DB1\templates\Users\backup_codes.html.twig:32</note>
      </notes>
      <segment state="translated">
        <source>tfa_backup.codes.print</source>
        <target>Print</target>
      </segment>
    </unit>
    <unit id="CJiKz6Q" name="tfa_backup.codes.copy_clipboard">
      <notes>
        <note category="file-source" priority="1">Part-DB1\templates\Users\backup_codes.html.twig:35</note>
        <note priority="1">Part-DB1\templates\Users\backup_codes.html.twig:35</note>
      </notes>
      <segment state="translated">
        <source>tfa_backup.codes.copy_clipboard</source>
        <target>Copy to clipboard</target>
      </segment>
    </unit>
    <unit id="_M8LV3f" name="user.info.label">
      <notes>
        <note category="file-source" priority="1">Part-DB1\templates\Users\user_info.html.twig:3</note>
        <note category="file-source" priority="1">Part-DB1\templates\Users\user_info.html.twig:6</note>
        <note category="file-source" priority="1">Part-DB1\templates\_navbar.html.twig:40</note>
        <note priority="1">Part-DB1\templates\Users\user_info.html.twig:3</note>
        <note priority="1">Part-DB1\templates\Users\user_info.html.twig:6</note>
        <note priority="1">Part-DB1\templates\_navbar.html.twig:38</note>
        <note priority="1">templates\base.html.twig:99</note>
        <note priority="1">templates\Users\user_info.html.twig:3</note>
        <note priority="1">templates\Users\user_info.html.twig:6</note>
      </notes>
      <segment state="translated">
        <source>user.info.label</source>
        <target>User information</target>
      </segment>
    </unit>
    <unit id="PwI64fM" name="user.firstName.label">
      <notes>
        <note category="file-source" priority="1">Part-DB1\templates\Users\user_info.html.twig:18</note>
        <note category="file-source" priority="1">Part-DB1\src\Form\UserSettingsType.php:77</note>
        <note priority="1">Part-DB1\templates\Users\user_info.html.twig:18</note>
        <note priority="1">Part-DB1\src\Form\UserSettingsType.php:77</note>
        <note priority="1">templates\Users\user_info.html.twig:18</note>
        <note priority="1">src\Form\UserSettingsType.php:32</note>
      </notes>
      <segment state="translated">
        <source>user.firstName.label</source>
        <target>First name</target>
      </segment>
    </unit>
    <unit id="u2ayBIA" name="user.lastName.label">
      <notes>
        <note category="file-source" priority="1">Part-DB1\templates\Users\user_info.html.twig:24</note>
        <note category="file-source" priority="1">Part-DB1\src\Form\UserSettingsType.php:82</note>
        <note priority="1">Part-DB1\templates\Users\user_info.html.twig:24</note>
        <note priority="1">Part-DB1\src\Form\UserSettingsType.php:82</note>
        <note priority="1">templates\Users\user_info.html.twig:24</note>
        <note priority="1">src\Form\UserSettingsType.php:35</note>
      </notes>
      <segment state="translated">
        <source>user.lastName.label</source>
        <target>Last name</target>
      </segment>
    </unit>
    <unit id="cDu6Rok" name="user.email.label">
      <notes>
        <note category="file-source" priority="1">Part-DB1\templates\Users\user_info.html.twig:30</note>
        <note category="file-source" priority="1">Part-DB1\src\Form\UserSettingsType.php:92</note>
        <note priority="1">Part-DB1\templates\Users\user_info.html.twig:30</note>
        <note priority="1">Part-DB1\src\Form\UserSettingsType.php:92</note>
        <note priority="1">templates\Users\user_info.html.twig:30</note>
        <note priority="1">src\Form\UserSettingsType.php:41</note>
      </notes>
      <segment state="translated">
        <source>user.email.label</source>
        <target>Email</target>
      </segment>
    </unit>
    <unit id="8GGUFm1" name="user.department.label">
      <notes>
        <note category="file-source" priority="1">Part-DB1\templates\Users\user_info.html.twig:37</note>
        <note category="file-source" priority="1">Part-DB1\src\Form\UserSettingsType.php:87</note>
        <note priority="1">Part-DB1\templates\Users\user_info.html.twig:37</note>
        <note priority="1">Part-DB1\src\Form\UserSettingsType.php:87</note>
        <note priority="1">templates\Users\user_info.html.twig:37</note>
        <note priority="1">src\Form\UserSettingsType.php:38</note>
      </notes>
      <segment state="translated">
        <source>user.department.label</source>
        <target>Department</target>
      </segment>
    </unit>
    <unit id="oX4P2rM" name="user.username.label">
      <notes>
        <note category="file-source" priority="1">Part-DB1\templates\Users\user_info.html.twig:47</note>
        <note category="file-source" priority="1">Part-DB1\src\Form\UserSettingsType.php:73</note>
        <note priority="1">Part-DB1\templates\Users\user_info.html.twig:47</note>
        <note priority="1">Part-DB1\src\Form\UserSettingsType.php:73</note>
        <note priority="1">templates\Users\user_info.html.twig:47</note>
        <note priority="1">src\Form\UserSettingsType.php:30</note>
      </notes>
      <segment state="translated">
        <source>user.username.label</source>
        <target>User name</target>
      </segment>
    </unit>
    <unit id="QK5x4IY" name="group.label">
      <notes>
        <note category="file-source" priority="1">Part-DB1\templates\Users\user_info.html.twig:53</note>
        <note category="file-source" priority="1">Part-DB1\src\Services\ElementTypeNameGenerator.php:93</note>
        <note priority="1">Part-DB1\templates\Users\user_info.html.twig:53</note>
        <note priority="1">Part-DB1\src\Services\ElementTypeNameGenerator.php:93</note>
        <note priority="1">templates\Users\user_info.html.twig:53</note>
      </notes>
      <segment state="translated">
        <source>group.label</source>
        <target>Group:</target>
      </segment>
    </unit>
    <unit id="A7LFSdc" name="user.permissions">
      <notes>
        <note category="file-source" priority="1">Part-DB1\templates\Users\user_info.html.twig:67</note>
        <note priority="1">Part-DB1\templates\Users\user_info.html.twig:67</note>
      </notes>
      <segment state="translated">
        <source>user.permissions</source>
        <target>Permissions</target>
      </segment>
    </unit>
    <unit id="4fEJHYJ" name="user.settings.label">
      <notes>
        <note category="file-source" priority="1">Part-DB1\templates\Users\user_settings.html.twig:3</note>
        <note category="file-source" priority="1">Part-DB1\templates\Users\user_settings.html.twig:6</note>
        <note category="file-source" priority="1">Part-DB1\templates\_navbar.html.twig:39</note>
        <note priority="1">Part-DB1\templates\Users\user_settings.html.twig:3</note>
        <note priority="1">Part-DB1\templates\Users\user_settings.html.twig:6</note>
        <note priority="1">Part-DB1\templates\_navbar.html.twig:37</note>
        <note priority="1">templates\base.html.twig:98</note>
        <note priority="1">templates\Users\user_settings.html.twig:3</note>
        <note priority="1">templates\Users\user_settings.html.twig:6</note>
      </notes>
      <segment state="translated">
        <source>user.settings.label</source>
        <target>User settings</target>
      </segment>
    </unit>
    <unit id="zqcVMWA" name="user_settings.data.label">
      <notes>
        <note category="file-source" priority="1">Part-DB1\templates\Users\user_settings.html.twig:18</note>
        <note priority="1">Part-DB1\templates\Users\user_settings.html.twig:18</note>
        <note priority="1">templates\Users\user_settings.html.twig:14</note>
      </notes>
      <segment state="translated">
        <source>user_settings.data.label</source>
        <target>Personal data</target>
      </segment>
    </unit>
    <unit id="Dh.DwVa" name="user_settings.configuration.label">
      <notes>
        <note category="file-source" priority="1">Part-DB1\templates\Users\user_settings.html.twig:22</note>
        <note priority="1">Part-DB1\templates\Users\user_settings.html.twig:22</note>
        <note priority="1">templates\Users\user_settings.html.twig:18</note>
      </notes>
      <segment state="translated">
        <source>user_settings.configuration.label</source>
        <target>Configuration</target>
      </segment>
    </unit>
    <unit id="v3ayVni" name="user.settings.change_pw">
      <notes>
        <note category="file-source" priority="1">Part-DB1\templates\Users\user_settings.html.twig:55</note>
        <note priority="1">Part-DB1\templates\Users\user_settings.html.twig:55</note>
        <note priority="1">templates\Users\user_settings.html.twig:48</note>
      </notes>
      <segment state="translated">
        <source>user.settings.change_pw</source>
        <target>Change password</target>
      </segment>
    </unit>
    <unit id="2g9WpFv" name="user.settings.2fa_settings">
      <notes>
        <note category="file-source" priority="1">Part-DB1\templates\Users\_2fa_settings.html.twig:6</note>
        <note priority="1">Part-DB1\templates\Users\_2fa_settings.html.twig:6</note>
      </notes>
      <segment state="translated">
        <source>user.settings.2fa_settings</source>
        <target>Two-Factor Authentication</target>
      </segment>
    </unit>
    <unit id="4Ubnv0V" name="tfa.settings.google.tab">
      <notes>
        <note category="file-source" priority="1">Part-DB1\templates\Users\_2fa_settings.html.twig:13</note>
        <note priority="1">Part-DB1\templates\Users\_2fa_settings.html.twig:13</note>
      </notes>
      <segment state="translated">
        <source>tfa.settings.google.tab</source>
        <target>Authenticator app</target>
      </segment>
    </unit>
    <unit id="A0dMe4r" name="tfa.settings.bakup.tab">
      <notes>
        <note category="file-source" priority="1">Part-DB1\templates\Users\_2fa_settings.html.twig:17</note>
        <note priority="1">Part-DB1\templates\Users\_2fa_settings.html.twig:17</note>
      </notes>
      <segment state="translated">
        <source>tfa.settings.bakup.tab</source>
        <target>Backup codes</target>
      </segment>
    </unit>
    <unit id="dxSnk50" name="tfa.settings.u2f.tab">
      <notes>
        <note category="file-source" priority="1">Part-DB1\templates\Users\_2fa_settings.html.twig:21</note>
        <note priority="1">Part-DB1\templates\Users\_2fa_settings.html.twig:21</note>
      </notes>
      <segment state="translated">
        <source>tfa.settings.u2f.tab</source>
        <target>Security keys (U2F)</target>
      </segment>
    </unit>
    <unit id="6nafcsi" name="tfa.settings.trustedDevices.tab">
      <notes>
        <note category="file-source" priority="1">Part-DB1\templates\Users\_2fa_settings.html.twig:25</note>
        <note priority="1">Part-DB1\templates\Users\_2fa_settings.html.twig:25</note>
      </notes>
      <segment state="translated">
        <source>tfa.settings.trustedDevices.tab</source>
        <target>Trusted devices</target>
      </segment>
    </unit>
    <unit id="AYt4Z2k" name="tfa_google.disable.confirm_title">
      <notes>
        <note category="file-source" priority="1">Part-DB1\templates\Users\_2fa_settings.html.twig:33</note>
        <note priority="1">Part-DB1\templates\Users\_2fa_settings.html.twig:33</note>
      </notes>
      <segment state="translated">
        <source>tfa_google.disable.confirm_title</source>
        <target>Do you really want to disable the Authenticator App?</target>
      </segment>
    </unit>
    <unit id="lTwm.J0" name="tfa_google.disable.confirm_message">
      <notes>
        <note category="file-source" priority="1">Part-DB1\templates\Users\_2fa_settings.html.twig:33</note>
        <note priority="1">Part-DB1\templates\Users\_2fa_settings.html.twig:33</note>
      </notes>
      <segment state="translated">
        <source>tfa_google.disable.confirm_message</source>
        <target>If you disable the Authenticator App, all backup codes will be deleted, so you may need to reprint them.&lt;br&gt;
Also note that without two-factor authentication your account is not as well protected against attackers!</target>
      </segment>
    </unit>
    <unit id="VYOAO2c" name="tfa_google.disabled_message">
      <notes>
        <note category="file-source" priority="1">Part-DB1\templates\Users\_2fa_settings.html.twig:39</note>
        <note priority="1">Part-DB1\templates\Users\_2fa_settings.html.twig:39</note>
      </notes>
      <segment state="translated">
        <source>tfa_google.disabled_message</source>
        <target>Authenticator app deactivated!</target>
      </segment>
    </unit>
    <unit id="cW3GnIC" name="tfa_google.step.download">
      <notes>
        <note category="file-source" priority="1">Part-DB1\templates\Users\_2fa_settings.html.twig:48</note>
        <note priority="1">Part-DB1\templates\Users\_2fa_settings.html.twig:48</note>
      </notes>
      <segment state="translated">
        <source>tfa_google.step.download</source>
        <target>Download an authenticator app (e.g. &lt;a class="link-external" target="_blank" href="https://play.google.com/store/apps/details?id=com.google.android.apps.authenticator2"&gt;Google Authenticator&lt;/a&gt; oder &lt;a class="link-external" target="_blank" href="https://play.google.com/store/apps/details?id=org.fedorahosted.freeotp"&gt;FreeOTP Authenticator&lt;/a&gt;)</target>
      </segment>
    </unit>
    <unit id="TXv.pXw" name="tfa_google.step.scan">
      <notes>
        <note category="file-source" priority="1">Part-DB1\templates\Users\_2fa_settings.html.twig:49</note>
        <note priority="1">Part-DB1\templates\Users\_2fa_settings.html.twig:49</note>
      </notes>
      <segment state="translated">
        <source>tfa_google.step.scan</source>
        <target>Scan the adjoining QR Code with the app or enter the data manually</target>
      </segment>
    </unit>
    <unit id="A9Ex8CO" name="tfa_google.step.input_code">
      <notes>
        <note category="file-source" priority="1">Part-DB1\templates\Users\_2fa_settings.html.twig:50</note>
        <note priority="1">Part-DB1\templates\Users\_2fa_settings.html.twig:50</note>
      </notes>
      <segment state="translated">
        <source>tfa_google.step.input_code</source>
        <target>Enter the generated code in the field below and confirm</target>
      </segment>
    </unit>
    <unit id="RqoGsnx" name="tfa_google.step.download_backup">
      <notes>
        <note category="file-source" priority="1">Part-DB1\templates\Users\_2fa_settings.html.twig:51</note>
        <note priority="1">Part-DB1\templates\Users\_2fa_settings.html.twig:51</note>
      </notes>
      <segment state="translated">
        <source>tfa_google.step.download_backup</source>
        <target>Print out your backup codes and store them in a safe place</target>
      </segment>
    </unit>
    <unit id="EygadTb" name="tfa_google.manual_setup">
      <notes>
        <note category="file-source" priority="1">Part-DB1\templates\Users\_2fa_settings.html.twig:58</note>
        <note priority="1">Part-DB1\templates\Users\_2fa_settings.html.twig:58</note>
      </notes>
      <segment state="translated">
        <source>tfa_google.manual_setup</source>
        <target>Manual setup</target>
      </segment>
    </unit>
    <unit id="4jE4fvm" name="tfa_google.manual_setup.type">
      <notes>
        <note category="file-source" priority="1">Part-DB1\templates\Users\_2fa_settings.html.twig:62</note>
        <note priority="1">Part-DB1\templates\Users\_2fa_settings.html.twig:62</note>
      </notes>
      <segment state="translated">
        <source>tfa_google.manual_setup.type</source>
        <target>Type</target>
      </segment>
    </unit>
    <unit id="NqQTgh6" name="tfa_google.manual_setup.username">
      <notes>
        <note category="file-source" priority="1">Part-DB1\templates\Users\_2fa_settings.html.twig:63</note>
        <note priority="1">Part-DB1\templates\Users\_2fa_settings.html.twig:63</note>
      </notes>
      <segment state="translated">
        <source>tfa_google.manual_setup.username</source>
        <target>Username</target>
      </segment>
    </unit>
    <unit id="pkupOqy" name="tfa_google.manual_setup.secret">
      <notes>
        <note category="file-source" priority="1">Part-DB1\templates\Users\_2fa_settings.html.twig:64</note>
        <note priority="1">Part-DB1\templates\Users\_2fa_settings.html.twig:64</note>
      </notes>
      <segment state="translated">
        <source>tfa_google.manual_setup.secret</source>
        <target>Secret</target>
      </segment>
    </unit>
    <unit id="zabzs3X" name="tfa_google.manual_setup.digit_count">
      <notes>
        <note category="file-source" priority="1">Part-DB1\templates\Users\_2fa_settings.html.twig:65</note>
        <note priority="1">Part-DB1\templates\Users\_2fa_settings.html.twig:65</note>
      </notes>
      <segment state="translated">
        <source>tfa_google.manual_setup.digit_count</source>
        <target>Digit count</target>
      </segment>
    </unit>
    <unit id="FvB0dIm" name="tfa_google.enabled_message">
      <notes>
        <note category="file-source" priority="1">Part-DB1\templates\Users\_2fa_settings.html.twig:74</note>
        <note priority="1">Part-DB1\templates\Users\_2fa_settings.html.twig:74</note>
      </notes>
      <segment state="translated">
        <source>tfa_google.enabled_message</source>
        <target>Authenticator App enabled</target>
      </segment>
    </unit>
    <unit id="atzHEe7" name="tfa_backup.disabled">
      <notes>
        <note category="file-source" priority="1">Part-DB1\templates\Users\_2fa_settings.html.twig:83</note>
        <note priority="1">Part-DB1\templates\Users\_2fa_settings.html.twig:83</note>
      </notes>
      <segment state="translated">
        <source>tfa_backup.disabled</source>
        <target>Backup codes disabled. Setup authenticator app to enable backup codes.</target>
      </segment>
    </unit>
    <unit id=".T4.dPM" name="tfa_backup.explanation">
      <notes>
        <note category="file-source" priority="1">Part-DB1\templates\Users\_2fa_settings.html.twig:84</note>
        <note category="file-source" priority="1">Part-DB1\templates\Users\_2fa_settings.html.twig:92</note>
        <note priority="1">Part-DB1\templates\Users\_2fa_settings.html.twig:84</note>
        <note priority="1">Part-DB1\templates\Users\_2fa_settings.html.twig:92</note>
      </notes>
      <segment state="translated">
        <source>tfa_backup.explanation</source>
        <target>You can use these backup codes to access your account even if you lose the device with the Authenticator App. Print out the codes and keep them in a safe place.</target>
      </segment>
    </unit>
    <unit id="H10CC4E" name="tfa_backup.reset_codes.confirm_title">
      <notes>
        <note category="file-source" priority="1">Part-DB1\templates\Users\_2fa_settings.html.twig:88</note>
        <note priority="1">Part-DB1\templates\Users\_2fa_settings.html.twig:88</note>
      </notes>
      <segment state="translated">
        <source>tfa_backup.reset_codes.confirm_title</source>
        <target>Really reset codes?</target>
      </segment>
    </unit>
    <unit id="5Fu2DpJ" name="tfa_backup.reset_codes.confirm_message">
      <notes>
        <note category="file-source" priority="1">Part-DB1\templates\Users\_2fa_settings.html.twig:88</note>
        <note priority="1">Part-DB1\templates\Users\_2fa_settings.html.twig:88</note>
      </notes>
      <segment state="translated">
        <source>tfa_backup.reset_codes.confirm_message</source>
        <target>This will delete all previous codes and generate a set of new codes. This cannot be undone. Remember to print out the new codes and store them in a safe place!</target>
      </segment>
    </unit>
    <unit id="o5LtJ9_" name="tfa_backup.enabled">
      <notes>
        <note category="file-source" priority="1">Part-DB1\templates\Users\_2fa_settings.html.twig:91</note>
        <note priority="1">Part-DB1\templates\Users\_2fa_settings.html.twig:91</note>
      </notes>
      <segment state="translated">
        <source>tfa_backup.enabled</source>
        <target>Backup codes enabled</target>
      </segment>
    </unit>
    <unit id="kqmz5H_" name="tfa_backup.show_codes">
      <notes>
        <note category="file-source" priority="1">Part-DB1\templates\Users\_2fa_settings.html.twig:99</note>
        <note priority="1">Part-DB1\templates\Users\_2fa_settings.html.twig:99</note>
      </notes>
      <segment state="translated">
        <source>tfa_backup.show_codes</source>
        <target>Show backup codes</target>
      </segment>
    </unit>
    <unit id="7g11_KD" name="tfa_u2f.table_caption">
      <notes>
        <note category="file-source" priority="1">Part-DB1\templates\Users\_2fa_settings.html.twig:114</note>
        <note priority="1">Part-DB1\templates\Users\_2fa_settings.html.twig:114</note>
      </notes>
      <segment state="translated">
        <source>tfa_u2f.table_caption</source>
        <target>Registered security keys</target>
      </segment>
    </unit>
    <unit id="UUr4y_o" name="tfa_u2f.delete_u2f.confirm_title">
      <notes>
        <note category="file-source" priority="1">Part-DB1\templates\Users\_2fa_settings.html.twig:115</note>
        <note priority="1">Part-DB1\templates\Users\_2fa_settings.html.twig:115</note>
      </notes>
      <segment state="translated">
        <source>tfa_u2f.delete_u2f.confirm_title</source>
        <target>Really remove this security key?</target>
      </segment>
    </unit>
    <unit id="5ggwjiF" name="tfa_u2f.delete_u2f.confirm_message">
      <notes>
        <note category="file-source" priority="1">Part-DB1\templates\Users\_2fa_settings.html.twig:116</note>
        <note priority="1">Part-DB1\templates\Users\_2fa_settings.html.twig:116</note>
      </notes>
      <segment state="translated">
        <source>tfa_u2f.delete_u2f.confirm_message</source>
        <target>If you remove this key, then no more login with this key will be possible. If no security keys remain, two-factor authentication will be disabled.</target>
      </segment>
    </unit>
    <unit id="QS7fv4V" name="tfa_u2f.keys.name">
      <notes>
        <note category="file-source" priority="1">Part-DB1\templates\Users\_2fa_settings.html.twig:123</note>
        <note priority="1">Part-DB1\templates\Users\_2fa_settings.html.twig:123</note>
      </notes>
      <segment state="translated">
        <source>tfa_u2f.keys.name</source>
        <target>Key name</target>
      </segment>
    </unit>
    <unit id="4qB9rjg" name="tfa_u2f.keys.added_date">
      <notes>
        <note category="file-source" priority="1">Part-DB1\templates\Users\_2fa_settings.html.twig:124</note>
        <note priority="1">Part-DB1\templates\Users\_2fa_settings.html.twig:124</note>
      </notes>
      <segment state="translated">
        <source>tfa_u2f.keys.added_date</source>
        <target>Registration date</target>
      </segment>
    </unit>
    <unit id="EDTcMLO" name="tfa_u2f.key_delete">
      <notes>
        <note category="file-source" priority="1">Part-DB1\templates\Users\_2fa_settings.html.twig:134</note>
        <note priority="1">Part-DB1\templates\Users\_2fa_settings.html.twig:134</note>
      </notes>
      <segment state="translated">
        <source>tfa_u2f.key_delete</source>
        <target>Delete key</target>
      </segment>
    </unit>
    <unit id="h0wV1h2" name="tfa_u2f.no_keys_registered">
      <notes>
        <note category="file-source" priority="1">Part-DB1\templates\Users\_2fa_settings.html.twig:141</note>
        <note priority="1">Part-DB1\templates\Users\_2fa_settings.html.twig:141</note>
      </notes>
      <segment state="translated">
        <source>tfa_u2f.no_keys_registered</source>
        <target>No keys registered yet.</target>
      </segment>
    </unit>
    <unit id="HuO06yQ" name="tfa_u2f.add_new_key">
      <notes>
        <note category="file-source" priority="1">Part-DB1\templates\Users\_2fa_settings.html.twig:144</note>
        <note priority="1">Part-DB1\templates\Users\_2fa_settings.html.twig:144</note>
      </notes>
      <segment state="translated">
        <source>tfa_u2f.add_new_key</source>
        <target>Register new security key</target>
      </segment>
    </unit>
    <unit id="JNqROE2" name="tfa_trustedDevices.explanation">
      <notes>
        <note category="file-source" priority="1">Part-DB1\templates\Users\_2fa_settings.html.twig:148</note>
        <note priority="1">Part-DB1\templates\Users\_2fa_settings.html.twig:148</note>
      </notes>
      <segment state="translated">
        <source>tfa_trustedDevices.explanation</source>
        <target>When checking the second factor, the current computer can be marked as trustworthy, so no more two-factor checks on this computer are needed.
If you have done this incorrectly or if a computer is no longer trusted, you can reset the status of &lt;i&gt;all &lt;/i&gt;computers here.</target>
      </segment>
    </unit>
    <unit id="xRB9q2I" name="tfa_trustedDevices.invalidate.confirm_title">
      <notes>
        <note category="file-source" priority="1">Part-DB1\templates\Users\_2fa_settings.html.twig:149</note>
        <note priority="1">Part-DB1\templates\Users\_2fa_settings.html.twig:149</note>
      </notes>
      <segment state="translated">
        <source>tfa_trustedDevices.invalidate.confirm_title</source>
        <target>Really remove all trusted computers?</target>
      </segment>
    </unit>
    <unit id="r7Z3.L4" name="tfa_trustedDevices.invalidate.confirm_message">
      <notes>
        <note category="file-source" priority="1">Part-DB1\templates\Users\_2fa_settings.html.twig:150</note>
        <note priority="1">Part-DB1\templates\Users\_2fa_settings.html.twig:150</note>
      </notes>
      <segment state="translated">
        <source>tfa_trustedDevices.invalidate.confirm_message</source>
        <target>You will have to perform two-factor authentication again on all computers. Make sure you have your two-factor device at hand.</target>
      </segment>
    </unit>
    <unit id="jiNvzqA" name="tfa_trustedDevices.invalidate.btn">
      <notes>
        <note category="file-source" priority="1">Part-DB1\templates\Users\_2fa_settings.html.twig:154</note>
        <note priority="1">Part-DB1\templates\Users\_2fa_settings.html.twig:154</note>
      </notes>
      <segment state="translated">
        <source>tfa_trustedDevices.invalidate.btn</source>
        <target>Reset trusted devices</target>
      </segment>
    </unit>
    <unit id="cElTSD4" name="sidebar.toggle">
      <notes>
        <note category="file-source" priority="1">Part-DB1\templates\_navbar.html.twig:4</note>
        <note priority="1">Part-DB1\templates\_navbar.html.twig:4</note>
        <note priority="1">templates\base.html.twig:29</note>
      </notes>
      <segment state="translated">
        <source>sidebar.toggle</source>
        <target>Toggle Sidebar</target>
      </segment>
    </unit>
    <unit id="iCTvpEA" name="navbar.scanner.link">
      <notes>
        <note category="file-source" priority="1">Part-DB1\templates\_navbar.html.twig:22</note>
      </notes>
      <segment state="translated">
        <source>navbar.scanner.link</source>
        <target>Scanner</target>
      </segment>
    </unit>
    <unit id="PRvW.EI" name="user.loggedin.label">
      <notes>
        <note category="file-source" priority="1">Part-DB1\templates\_navbar.html.twig:38</note>
        <note priority="1">Part-DB1\templates\_navbar.html.twig:36</note>
        <note priority="1">templates\base.html.twig:97</note>
      </notes>
      <segment state="translated">
        <source>user.loggedin.label</source>
        <target>Logged in as</target>
      </segment>
    </unit>
    <unit id="rruB2OR" name="user.login">
      <notes>
        <note category="file-source" priority="1">Part-DB1\templates\_navbar.html.twig:44</note>
        <note priority="1">Part-DB1\templates\_navbar.html.twig:42</note>
        <note priority="1">templates\base.html.twig:103</note>
      </notes>
      <segment state="translated">
        <source>user.login</source>
        <target>Login</target>
      </segment>
    </unit>
    <unit id="Eorzg9b" name="ui.toggle_darkmode">
      <notes>
        <note category="file-source" priority="1">Part-DB1\templates\_navbar.html.twig:50</note>
        <note priority="1">Part-DB1\templates\_navbar.html.twig:48</note>
      </notes>
      <segment state="translated">
        <source>ui.toggle_darkmode</source>
        <target>Darkmode</target>
      </segment>
    </unit>
    <unit id="oabvQfM" name="user.language_select">
      <notes>
        <note category="file-source" priority="1">Part-DB1\templates\_navbar.html.twig:54</note>
        <note category="file-source" priority="1">Part-DB1\src\Form\UserSettingsType.php:97</note>
        <note priority="1">Part-DB1\templates\_navbar.html.twig:52</note>
        <note priority="1">Part-DB1\src\Form\UserSettingsType.php:97</note>
        <note priority="1">templates\base.html.twig:106</note>
        <note priority="1">src\Form\UserSettingsType.php:44</note>
      </notes>
      <segment state="translated">
        <source>user.language_select</source>
        <target>Switch Language</target>
      </segment>
    </unit>
    <unit id="el2uFyW" name="search.options.label">
      <notes>
        <note category="file-source" priority="1">Part-DB1\templates\_navbar_search.html.twig:4</note>
        <note priority="1">Part-DB1\templates\_navbar_search.html.twig:4</note>
        <note priority="1">templates\base.html.twig:49</note>
      </notes>
      <segment state="translated">
        <source>search.options.label</source>
        <target>Search options</target>
      </segment>
    </unit>
    <unit id="V2u6xXi" name="tags.label">
      <notes>
        <note category="file-source" priority="1">Part-DB1\templates\_navbar_search.html.twig:23</note>
      </notes>
      <segment state="translated">
        <source>tags.label</source>
        <target>Tags</target>
      </segment>
    </unit>
    <unit id="RezjOdV" name="storelocation.label">
      <notes>
        <note category="file-source" priority="1">Part-DB1\templates\_navbar_search.html.twig:27</note>
        <note category="file-source" priority="1">Part-DB1\src\Form\LabelOptionsType.php:68</note>
        <note category="file-source" priority="1">Part-DB1\src\Services\ElementTypeNameGenerator.php:88</note>
        <note priority="1">Part-DB1\src\Services\ElementTypeNameGenerator.php:88</note>
        <note priority="1">templates\base.html.twig:60</note>
        <note priority="1">templates\Parts\show_part_info.html.twig:36</note>
        <note priority="1">src\Form\PartType.php:77</note>
      </notes>
      <segment state="translated">
        <source>storelocation.label</source>
        <target>Storage location</target>
      </segment>
    </unit>
    <unit id="z1DQ7QF" name="ordernumber.label.short">
      <notes>
        <note category="file-source" priority="1">Part-DB1\templates\_navbar_search.html.twig:36</note>
        <note priority="1">Part-DB1\templates\_navbar_search.html.twig:31</note>
        <note priority="1">templates\base.html.twig:65</note>
      </notes>
      <segment state="translated">
        <source>ordernumber.label.short</source>
        <target>supplier partnr.</target>
      </segment>
    </unit>
    <unit id="zT4k8ZJ" name="supplier.label">
      <notes>
        <note category="file-source" priority="1">Part-DB1\templates\_navbar_search.html.twig:40</note>
        <note category="file-source" priority="1">Part-DB1\src\Services\ElementTypeNameGenerator.php:89</note>
        <note priority="1">Part-DB1\templates\_navbar_search.html.twig:35</note>
        <note priority="1">Part-DB1\src\Services\ElementTypeNameGenerator.php:89</note>
        <note priority="1">templates\base.html.twig:67</note>
      </notes>
      <segment state="translated">
        <source>supplier.label</source>
        <target>Supplier</target>
      </segment>
    </unit>
    <unit id="Bs5QvO0" name="search.deactivateBarcode">
      <notes>
        <note category="file-source" priority="1">Part-DB1\templates\_navbar_search.html.twig:57</note>
        <note priority="1">Part-DB1\templates\_navbar_search.html.twig:52</note>
        <note priority="1">templates\base.html.twig:75</note>
      </notes>
      <segment state="translated">
        <source>search.deactivateBarcode</source>
        <target>Deact. Barcode</target>
      </segment>
    </unit>
    <unit id="biFM.cv" name="search.regexmatching">
      <notes>
        <note category="file-source" priority="1">Part-DB1\templates\_navbar_search.html.twig:61</note>
        <note priority="1">Part-DB1\templates\_navbar_search.html.twig:56</note>
        <note priority="1">templates\base.html.twig:77</note>
      </notes>
      <segment state="translated">
        <source>search.regexmatching</source>
        <target>Reg.Ex. Matching</target>
      </segment>
    </unit>
    <unit id="N66qZeD" name="search.submit">
      <notes>
        <note category="file-source" priority="1">Part-DB1\templates\_navbar_search.html.twig:68</note>
        <note priority="1">Part-DB1\templates\_navbar_search.html.twig:62</note>
      </notes>
      <segment state="translated">
        <source>search.submit</source>
        <target>Go!</target>
      </segment>
    </unit>
    <unit id="w0jVACo" name="project.labelp">
      <notes>
        <note category="file-source" priority="1">Part-DB1\templates\_sidebar.html.twig:37</note>
        <note category="file-source" priority="1">Part-DB1\templates\_sidebar.html.twig:12</note>
        <note priority="1">Part-DB1\templates\_sidebar.html.twig:37</note>
        <note priority="1">Part-DB1\templates\_sidebar.html.twig:12</note>
        <note priority="1">templates\base.html.twig:175</note>
        <note priority="1">templates\base.html.twig:189</note>
        <note priority="1">templates\base.html.twig:202</note>
        <note priority="1">templates\base.html.twig:230</note>
      </notes>
      <segment state="translated">
        <source>project.labelp</source>
        <target>Projects</target>
      </segment>
    </unit>
    <unit id="Kw3N1AA" name="actions">
      <notes>
        <note category="file-source" priority="1">Part-DB1\templates\_sidebar.html.twig:2</note>
        <note priority="1">Part-DB1\templates\_sidebar.html.twig:2</note>
        <note priority="1">templates\base.html.twig:165</note>
        <note priority="1">templates\base.html.twig:192</note>
        <note priority="1">templates\base.html.twig:220</note>
      </notes>
      <segment state="translated">
        <source>actions</source>
        <target>Actions</target>
      </segment>
    </unit>
    <unit id=".x0rFcf" name="datasource">
      <notes>
        <note category="file-source" priority="1">Part-DB1\templates\_sidebar.html.twig:6</note>
        <note priority="1">Part-DB1\templates\_sidebar.html.twig:6</note>
        <note priority="1">templates\base.html.twig:169</note>
        <note priority="1">templates\base.html.twig:196</note>
        <note priority="1">templates\base.html.twig:224</note>
      </notes>
      <segment state="translated">
        <source>datasource</source>
        <target>Data source</target>
      </segment>
    </unit>
    <unit id="NSnSQf4" name="manufacturer.labelp">
      <notes>
        <note category="file-source" priority="1">Part-DB1\templates\_sidebar.html.twig:10</note>
        <note priority="1">Part-DB1\templates\_sidebar.html.twig:10</note>
        <note priority="1">templates\base.html.twig:173</note>
        <note priority="1">templates\base.html.twig:200</note>
        <note priority="1">templates\base.html.twig:228</note>
      </notes>
      <segment state="translated">
        <source>manufacturer.labelp</source>
        <target>Manufacturers</target>
      </segment>
    </unit>
    <unit id="DQQjhS_" name="supplier.labelp">
      <notes>
        <note category="file-source" priority="1">Part-DB1\templates\_sidebar.html.twig:11</note>
        <note priority="1">Part-DB1\templates\_sidebar.html.twig:11</note>
        <note priority="1">templates\base.html.twig:174</note>
        <note priority="1">templates\base.html.twig:201</note>
        <note priority="1">templates\base.html.twig:229</note>
      </notes>
      <segment state="translated">
        <source>supplier.labelp</source>
        <target>Suppliers</target>
      </segment>
    </unit>
    <unit id="V1QubEL" name="attachment.download_failed">
      <notes>
        <note category="file-source" priority="1">Part-DB1\src\Controller\AdminPages\BaseAdminController.php:213</note>
        <note category="file-source" priority="1">Part-DB1\src\Controller\AdminPages\BaseAdminController.php:293</note>
        <note category="file-source" priority="1">Part-DB1\src\Controller\PartController.php:173</note>
        <note category="file-source" priority="1">Part-DB1\src\Controller\PartController.php:293</note>
        <note priority="1">Part-DB1\src\Controller\AdminPages\BaseAdminController.php:181</note>
        <note priority="1">Part-DB1\src\Controller\AdminPages\BaseAdminController.php:243</note>
        <note priority="1">Part-DB1\src\Controller\PartController.php:173</note>
        <note priority="1">Part-DB1\src\Controller\PartController.php:268</note>
      </notes>
      <segment state="translated">
        <source>attachment.download_failed</source>
        <target>Download of the external attachment failed.</target>
      </segment>
    </unit>
    <unit id="A7i8za4" name="entity.edit_flash">
      <notes>
        <note category="file-source" priority="1">Part-DB1\src\Controller\AdminPages\BaseAdminController.php:222</note>
        <note priority="1">Part-DB1\src\Controller\AdminPages\BaseAdminController.php:190</note>
      </notes>
      <segment state="translated">
        <source>entity.edit_flash</source>
        <target>Changes saved successful.</target>
      </segment>
    </unit>
    <unit id="AoZHore" name="entity.edit_flash.invalid">
      <notes>
        <note category="file-source" priority="1">Part-DB1\src\Controller\AdminPages\BaseAdminController.php:231</note>
        <note priority="1">Part-DB1\src\Controller\AdminPages\BaseAdminController.php:196</note>
      </notes>
      <segment state="translated">
        <source>entity.edit_flash.invalid</source>
        <target>Can not save changed. Please check your input!</target>
      </segment>
    </unit>
    <unit id="8MJvWmd" name="entity.created_flash">
      <notes>
        <note category="file-source" priority="1">Part-DB1\src\Controller\AdminPages\BaseAdminController.php:302</note>
        <note priority="1">Part-DB1\src\Controller\AdminPages\BaseAdminController.php:252</note>
      </notes>
      <segment state="translated">
        <source>entity.created_flash</source>
        <target>Element created.</target>
      </segment>
    </unit>
    <unit id="zZdZuYS" name="entity.created_flash.invalid">
      <notes>
        <note category="file-source" priority="1">Part-DB1\src\Controller\AdminPages\BaseAdminController.php:308</note>
        <note priority="1">Part-DB1\src\Controller\AdminPages\BaseAdminController.php:258</note>
      </notes>
      <segment state="translated">
        <source>entity.created_flash.invalid</source>
        <target>Could not create element. Please check your input!</target>
      </segment>
    </unit>
    <unit id="lSfR7sD" name="attachment_type.deleted">
      <notes>
        <note category="file-source" priority="1">Part-DB1\src\Controller\AdminPages\BaseAdminController.php:399</note>
        <note priority="1">Part-DB1\src\Controller\AdminPages\BaseAdminController.php:352</note>
        <note priority="1">src\Controller\BaseAdminController.php:154</note>
      </notes>
      <segment state="translated">
        <source>attachment_type.deleted</source>
        <target>Element deleted!</target>
      </segment>
    </unit>
    <unit id="2bvWUoo" name="csfr_invalid">
      <notes>
        <note category="file-source" priority="1">Part-DB1\src\Controller\AdminPages\BaseAdminController.php:401</note>
        <note category="file-source" priority="1">Part-DB1\src\Controller\UserController.php:109</note>
        <note category="file-source" priority="1">Part-DB1\src\Controller\UserSettingsController.php:159</note>
        <note category="file-source" priority="1">Part-DB1\src\Controller\UserSettingsController.php:193</note>
        <note priority="1">Part-DB1\src\Controller\AdminPages\BaseAdminController.php:354</note>
        <note priority="1">Part-DB1\src\Controller\UserController.php:101</note>
        <note priority="1">Part-DB1\src\Controller\UserSettingsController.php:150</note>
        <note priority="1">Part-DB1\src\Controller\UserSettingsController.php:182</note>
      </notes>
      <segment state="translated">
        <source>csfr_invalid</source>
        <target>CSFR Token invalid. Please reload this page or contact an administrator if this message stays.</target>
      </segment>
    </unit>
    <unit id="7ynbNyD" name="label_generator.no_entities_found">
      <notes>
        <note category="file-source" priority="1">Part-DB1\src\Controller\LabelController.php:125</note>
      </notes>
      <segment state="translated">
        <source>label_generator.no_entities_found</source>
        <target>No entities matching the range found.</target>
      </segment>
    </unit>
    <unit id="BeMACpw" name="log.undo.target_not_found">
      <notes>
        <note category="file-source" priority="1">Part-DB1\src\Controller\LogController.php:149</note>
        <note priority="1">Part-DB1\src\Controller\LogController.php:154</note>
        <note priority="1">new</note>
      </notes>
      <segment state="final">
        <source>log.undo.target_not_found</source>
        <target>Target element could not be found in DB!</target>
      </segment>
    </unit>
    <unit id="sG2PEwi" name="log.undo.revert_success">
      <notes>
        <note category="file-source" priority="1">Part-DB1\src\Controller\LogController.php:156</note>
        <note priority="1">Part-DB1\src\Controller\LogController.php:160</note>
        <note priority="1">new</note>
      </notes>
      <segment state="final">
        <source>log.undo.revert_success</source>
        <target>Reverted to timestamp successfully.</target>
      </segment>
    </unit>
    <unit id="GMilP1t" name="log.undo.element_undelete_success">
      <notes>
        <note category="file-source" priority="1">Part-DB1\src\Controller\LogController.php:176</note>
        <note priority="1">Part-DB1\src\Controller\LogController.php:180</note>
        <note priority="1">new</note>
      </notes>
      <segment state="final">
        <source>log.undo.element_undelete_success</source>
        <target>Undeleted element successfully.</target>
      </segment>
    </unit>
    <unit id="YJB8YZ6" name="log.undo.element_element_already_undeleted">
      <notes>
        <note category="file-source" priority="1">Part-DB1\src\Controller\LogController.php:178</note>
        <note priority="1">Part-DB1\src\Controller\LogController.php:182</note>
        <note priority="1">new</note>
      </notes>
      <segment state="final">
        <source>log.undo.element_element_already_undeleted</source>
        <target>Element was already undeleted!</target>
      </segment>
    </unit>
    <unit id="NI2CbLV" name="log.undo.element_delete_success">
      <notes>
        <note category="file-source" priority="1">Part-DB1\src\Controller\LogController.php:185</note>
        <note priority="1">Part-DB1\src\Controller\LogController.php:189</note>
        <note priority="1">new</note>
      </notes>
      <segment state="final">
        <source>log.undo.element_delete_success</source>
        <target>Element deleted successfully.</target>
      </segment>
    </unit>
    <unit id=".D_N333" name="log.undo.element.element_already_delted">
      <notes>
        <note category="file-source" priority="1">Part-DB1\src\Controller\LogController.php:187</note>
        <note priority="1">Part-DB1\src\Controller\LogController.php:191</note>
        <note priority="1">new</note>
      </notes>
      <segment state="final">
        <source>log.undo.element.element_already_delted</source>
        <target>Element was already deleted!</target>
      </segment>
    </unit>
    <unit id="Bz3n92Q" name="log.undo.element_change_undone">
      <notes>
        <note category="file-source" priority="1">Part-DB1\src\Controller\LogController.php:194</note>
        <note priority="1">Part-DB1\src\Controller\LogController.php:198</note>
        <note priority="1">new</note>
      </notes>
      <segment state="final">
        <source>log.undo.element_change_undone</source>
        <target>Change undone successfully!</target>
      </segment>
    </unit>
    <unit id="Ne_xS01" name="log.undo.do_undelete_before">
      <notes>
        <note category="file-source" priority="1">Part-DB1\src\Controller\LogController.php:196</note>
        <note priority="1">Part-DB1\src\Controller\LogController.php:200</note>
        <note priority="1">new</note>
      </notes>
      <segment state="final">
        <source>log.undo.do_undelete_before</source>
        <target>You have to undelete the element before you can undo this change!</target>
      </segment>
    </unit>
    <unit id="GswNRna" name="log.undo.log_type_invalid">
      <notes>
        <note category="file-source" priority="1">Part-DB1\src\Controller\LogController.php:199</note>
        <note priority="1">Part-DB1\src\Controller\LogController.php:203</note>
        <note priority="1">new</note>
      </notes>
      <segment state="final">
        <source>log.undo.log_type_invalid</source>
        <target>This log entry can not be undone!</target>
      </segment>
    </unit>
    <unit id="6xOvKkk" name="part.edited_flash">
      <notes>
        <note category="file-source" priority="1">Part-DB1\src\Controller\PartController.php:182</note>
        <note priority="1">Part-DB1\src\Controller\PartController.php:182</note>
        <note priority="1">src\Controller\PartController.php:80</note>
      </notes>
      <segment state="translated">
        <source>part.edited_flash</source>
        <target>Saved changes!</target>
      </segment>
    </unit>
    <unit id="w57VDWn" name="part.edited_flash.invalid">
      <notes>
        <note category="file-source" priority="1">Part-DB1\src\Controller\PartController.php:186</note>
        <note priority="1">Part-DB1\src\Controller\PartController.php:186</note>
      </notes>
      <segment state="translated">
        <source>part.edited_flash.invalid</source>
        <target>Error during saving: Please check your inputs!</target>
      </segment>
    </unit>
    <unit id="suYw2UL" name="part.deleted">
      <notes>
        <note category="file-source" priority="1">Part-DB1\src\Controller\PartController.php:216</note>
        <note priority="1">Part-DB1\src\Controller\PartController.php:219</note>
      </notes>
      <segment state="translated">
        <source>part.deleted</source>
        <target>Part deleted successful.</target>
      </segment>
    </unit>
    <unit id="tG.Jfwp" name="part.created_flash">
      <notes>
        <note category="file-source" priority="1">Part-DB1\src\Controller\PartController.php:302</note>
        <note priority="1">Part-DB1\src\Controller\PartController.php:277</note>
        <note priority="1">Part-DB1\src\Controller\PartController.php:317</note>
        <note priority="1">src\Controller\PartController.php:113</note>
        <note priority="1">src\Controller\PartController.php:142</note>
      </notes>
      <segment state="translated">
        <source>part.created_flash</source>
        <target>Part created!</target>
      </segment>
    </unit>
    <unit id="LOw_XJ." name="part.created_flash.invalid">
      <notes>
        <note category="file-source" priority="1">Part-DB1\src\Controller\PartController.php:308</note>
        <note priority="1">Part-DB1\src\Controller\PartController.php:283</note>
      </notes>
      <segment state="translated">
        <source>part.created_flash.invalid</source>
        <target>Error during creation: Please check your inputs!</target>
      </segment>
    </unit>
    <unit id="6T8GmmR" name="scan.qr_not_found">
      <notes>
        <note category="file-source" priority="1">Part-DB1\src\Controller\ScanController.php:68</note>
        <note category="file-source" priority="1">Part-DB1\src\Controller\ScanController.php:90</note>
      </notes>
      <segment state="translated">
        <source>scan.qr_not_found</source>
        <target>No element found for the given barcode.</target>
      </segment>
    </unit>
    <unit id="vXTqaTo" name="scan.format_unknown">
      <notes>
        <note category="file-source" priority="1">Part-DB1\src\Controller\ScanController.php:71</note>
      </notes>
      <segment state="translated">
        <source>scan.format_unknown</source>
        <target>Format unknown!</target>
      </segment>
    </unit>
    <unit id="8CJPuTZ" name="scan.qr_success">
      <notes>
        <note category="file-source" priority="1">Part-DB1\src\Controller\ScanController.php:86</note>
      </notes>
      <segment state="translated">
        <source>scan.qr_success</source>
        <target>Element found.</target>
      </segment>
    </unit>
    <unit id="B1T9Kt6" name="pw_reset.user_or_email">
      <notes>
        <note category="file-source" priority="1">Part-DB1\src\Controller\SecurityController.php:114</note>
        <note priority="1">Part-DB1\src\Controller\SecurityController.php:109</note>
      </notes>
      <segment state="translated">
        <source>pw_reset.user_or_email</source>
        <target>Username / Email</target>
      </segment>
    </unit>
    <unit id="C_43E5l" name="pw_reset.request.success">
      <notes>
        <note category="file-source" priority="1">Part-DB1\src\Controller\SecurityController.php:131</note>
        <note priority="1">Part-DB1\src\Controller\SecurityController.php:126</note>
      </notes>
      <segment state="translated">
        <source>pw_reset.request.success</source>
        <target>Reset request was successful! Please check your emails for further instructions.</target>
      </segment>
    </unit>
    <unit id="Ytlen4L" name="pw_reset.username">
      <notes>
        <note category="file-source" priority="1">Part-DB1\src\Controller\SecurityController.php:162</note>
        <note priority="1">Part-DB1\src\Controller\SecurityController.php:160</note>
      </notes>
      <segment state="translated">
        <source>pw_reset.username</source>
        <target>Username</target>
      </segment>
    </unit>
    <unit id="kCND5gR" name="pw_reset.token">
      <notes>
        <note category="file-source" priority="1">Part-DB1\src\Controller\SecurityController.php:165</note>
        <note priority="1">Part-DB1\src\Controller\SecurityController.php:163</note>
      </notes>
      <segment state="translated">
        <source>pw_reset.token</source>
        <target>Token</target>
      </segment>
    </unit>
    <unit id="Kz.sA0j" name="pw_reset.new_pw.error">
      <notes>
        <note category="file-source" priority="1">Part-DB1\src\Controller\SecurityController.php:194</note>
        <note priority="1">Part-DB1\src\Controller\SecurityController.php:192</note>
      </notes>
      <segment state="translated">
        <source>pw_reset.new_pw.error</source>
        <target>Username or Token invalid! Please check your input.</target>
      </segment>
    </unit>
    <unit id="Uy8yPX1" name="pw_reset.new_pw.success">
      <notes>
        <note category="file-source" priority="1">Part-DB1\src\Controller\SecurityController.php:196</note>
        <note priority="1">Part-DB1\src\Controller\SecurityController.php:194</note>
      </notes>
      <segment state="translated">
        <source>pw_reset.new_pw.success</source>
        <target>Password was reset successfully. You can now login with your new password.</target>
      </segment>
    </unit>
    <unit id="L8g8bFy" name="user.edit.reset_success">
      <notes>
        <note category="file-source" priority="1">Part-DB1\src\Controller\UserController.php:107</note>
        <note priority="1">Part-DB1\src\Controller\UserController.php:99</note>
      </notes>
      <segment state="translated">
        <source>user.edit.reset_success</source>
        <target>All two-factor authentication methods were successfully disabled.</target>
      </segment>
    </unit>
    <unit id="_OcjXRe" name="tfa_backup.no_codes_enabled">
      <notes>
        <note category="file-source" priority="1">Part-DB1\src\Controller\UserSettingsController.php:101</note>
        <note priority="1">Part-DB1\src\Controller\UserSettingsController.php:92</note>
      </notes>
      <segment state="translated">
        <source>tfa_backup.no_codes_enabled</source>
        <target>No backup codes enabled!</target>
      </segment>
    </unit>
    <unit id="9UBDL1p" name="tfa_u2f.u2f_delete.not_existing">
      <notes>
        <note category="file-source" priority="1">Part-DB1\src\Controller\UserSettingsController.php:138</note>
        <note priority="1">Part-DB1\src\Controller\UserSettingsController.php:132</note>
      </notes>
      <segment state="translated">
        <source>tfa_u2f.u2f_delete.not_existing</source>
        <target>No security key with this ID is existing.</target>
      </segment>
    </unit>
    <unit id="6waUw7j" name="tfa_u2f.u2f_delete.access_denied">
      <notes>
        <note category="file-source" priority="1">Part-DB1\src\Controller\UserSettingsController.php:145</note>
        <note priority="1">Part-DB1\src\Controller\UserSettingsController.php:139</note>
      </notes>
      <segment state="translated">
        <source>tfa_u2f.u2f_delete.access_denied</source>
        <target>You can not delete the security keys of other users!</target>
      </segment>
    </unit>
    <unit id="Kn9dPI5" name="tfa.u2f.u2f_delete.success">
      <notes>
        <note category="file-source" priority="1">Part-DB1\src\Controller\UserSettingsController.php:153</note>
        <note priority="1">Part-DB1\src\Controller\UserSettingsController.php:147</note>
      </notes>
      <segment state="translated">
        <source>tfa.u2f.u2f_delete.success</source>
        <target>Security key successfully removed.</target>
      </segment>
    </unit>
    <unit id="h.BcrtU" name="tfa_trustedDevice.invalidate.success">
      <notes>
        <note category="file-source" priority="1">Part-DB1\src\Controller\UserSettingsController.php:188</note>
        <note priority="1">Part-DB1\src\Controller\UserSettingsController.php:180</note>
      </notes>
      <segment state="translated">
        <source>tfa_trustedDevice.invalidate.success</source>
        <target>Trusted devices successfully reset.</target>
      </segment>
    </unit>
    <unit id="PBKICdd" name="user.settings.saved_flash">
      <notes>
        <note category="file-source" priority="1">Part-DB1\src\Controller\UserSettingsController.php:235</note>
        <note priority="1">Part-DB1\src\Controller\UserSettingsController.php:226</note>
        <note priority="1">src\Controller\UserController.php:98</note>
      </notes>
      <segment state="translated">
        <source>user.settings.saved_flash</source>
        <target>Settings saved!</target>
      </segment>
    </unit>
    <unit id="mPAd5JY" name="user.settings.pw_changed_flash">
      <notes>
        <note category="file-source" priority="1">Part-DB1\src\Controller\UserSettingsController.php:297</note>
        <note priority="1">Part-DB1\src\Controller\UserSettingsController.php:288</note>
        <note priority="1">src\Controller\UserController.php:130</note>
      </notes>
      <segment state="translated">
        <source>user.settings.pw_changed_flash</source>
        <target>Password changed!</target>
      </segment>
    </unit>
    <unit id="xy.2mkA" name="user.settings.2fa.google.activated">
      <notes>
        <note category="file-source" priority="1">Part-DB1\src\Controller\UserSettingsController.php:317</note>
        <note priority="1">Part-DB1\src\Controller\UserSettingsController.php:306</note>
      </notes>
      <segment state="translated">
        <source>user.settings.2fa.google.activated</source>
        <target>Authenticator App successfully activated.</target>
      </segment>
    </unit>
    <unit id="RXjFD7H" name="user.settings.2fa.google.disabled">
      <notes>
        <note category="file-source" priority="1">Part-DB1\src\Controller\UserSettingsController.php:328</note>
        <note priority="1">Part-DB1\src\Controller\UserSettingsController.php:315</note>
      </notes>
      <segment state="translated">
        <source>user.settings.2fa.google.disabled</source>
        <target>Authenticator App successfully deactivated.</target>
      </segment>
    </unit>
    <unit id="4ZUxld3" name="user.settings.2fa.backup_codes.regenerated">
      <notes>
        <note category="file-source" priority="1">Part-DB1\src\Controller\UserSettingsController.php:346</note>
        <note priority="1">Part-DB1\src\Controller\UserSettingsController.php:332</note>
      </notes>
      <segment state="translated">
        <source>user.settings.2fa.backup_codes.regenerated</source>
        <target>New backup codes successfully generated.</target>
      </segment>
    </unit>
    <unit id="zC0oO.O" name="attachment.table.filename">
      <notes>
        <note category="file-source" priority="1">Part-DB1\src\DataTables\AttachmentDataTable.php:148</note>
        <note priority="1">Part-DB1\src\DataTables\AttachmentDataTable.php:148</note>
      </notes>
      <segment state="translated">
        <source>attachment.table.filename</source>
        <target>File name</target>
      </segment>
    </unit>
    <unit id="dNey6.4" name="attachment.table.filesize">
      <notes>
        <note category="file-source" priority="1">Part-DB1\src\DataTables\AttachmentDataTable.php:153</note>
        <note priority="1">Part-DB1\src\DataTables\AttachmentDataTable.php:153</note>
      </notes>
      <segment state="translated">
        <source>attachment.table.filesize</source>
        <target>File size</target>
      </segment>
    </unit>
    <unit id="tb6kG2x" name="true">
      <notes>
        <note category="file-source" priority="1">Part-DB1\src\DataTables\AttachmentDataTable.php:183</note>
        <note category="file-source" priority="1">Part-DB1\src\DataTables\AttachmentDataTable.php:191</note>
        <note category="file-source" priority="1">Part-DB1\src\DataTables\AttachmentDataTable.php:200</note>
        <note category="file-source" priority="1">Part-DB1\src\DataTables\AttachmentDataTable.php:209</note>
        <note category="file-source" priority="1">Part-DB1\src\DataTables\PartsDataTable.php:245</note>
        <note category="file-source" priority="1">Part-DB1\src\DataTables\PartsDataTable.php:252</note>
        <note priority="1">Part-DB1\src\DataTables\AttachmentDataTable.php:183</note>
        <note priority="1">Part-DB1\src\DataTables\AttachmentDataTable.php:191</note>
        <note priority="1">Part-DB1\src\DataTables\AttachmentDataTable.php:200</note>
        <note priority="1">Part-DB1\src\DataTables\AttachmentDataTable.php:209</note>
        <note priority="1">Part-DB1\src\DataTables\PartsDataTable.php:193</note>
        <note priority="1">Part-DB1\src\DataTables\PartsDataTable.php:200</note>
      </notes>
      <segment state="translated">
        <source>true</source>
        <target>true</target>
      </segment>
    </unit>
    <unit id=".LzxZZC" name="false">
      <notes>
        <note category="file-source" priority="1">Part-DB1\src\DataTables\AttachmentDataTable.php:184</note>
        <note category="file-source" priority="1">Part-DB1\src\DataTables\AttachmentDataTable.php:192</note>
        <note category="file-source" priority="1">Part-DB1\src\DataTables\AttachmentDataTable.php:201</note>
        <note category="file-source" priority="1">Part-DB1\src\DataTables\AttachmentDataTable.php:210</note>
        <note category="file-source" priority="1">Part-DB1\src\DataTables\PartsDataTable.php:246</note>
        <note category="file-source" priority="1">Part-DB1\src\DataTables\PartsDataTable.php:253</note>
        <note category="file-source" priority="1">Part-DB1\src\Form\Type\SIUnitType.php:139</note>
        <note priority="1">Part-DB1\src\DataTables\AttachmentDataTable.php:184</note>
        <note priority="1">Part-DB1\src\DataTables\AttachmentDataTable.php:192</note>
        <note priority="1">Part-DB1\src\DataTables\AttachmentDataTable.php:201</note>
        <note priority="1">Part-DB1\src\DataTables\AttachmentDataTable.php:210</note>
        <note priority="1">Part-DB1\src\DataTables\PartsDataTable.php:194</note>
        <note priority="1">Part-DB1\src\DataTables\PartsDataTable.php:201</note>
        <note priority="1">Part-DB1\src\Form\Type\SIUnitType.php:139</note>
      </notes>
      <segment state="translated">
        <source>false</source>
        <target>false</target>
      </segment>
    </unit>
    <unit id="eTGx8tR" name="log.target_deleted">
      <notes>
        <note category="file-source" priority="1">Part-DB1\src\DataTables\Column\LogEntryTargetColumn.php:128</note>
        <note priority="1">Part-DB1\src\DataTables\Column\LogEntryTargetColumn.php:119</note>
      </notes>
      <segment state="final">
        <source>log.target_deleted</source>
        <target>deleted</target>
      </segment>
    </unit>
    <unit id="mzQZ0My" name="log.undo.undelete">
      <notes>
        <note category="file-source" priority="1">Part-DB1\src\DataTables\Column\RevertLogColumn.php:57</note>
        <note priority="1">Part-DB1\src\DataTables\Column\RevertLogColumn.php:60</note>
        <note priority="1">new</note>
      </notes>
      <segment state="final">
        <source>log.undo.undelete</source>
        <target>Undelete element</target>
      </segment>
    </unit>
    <unit id="PI8faHR" name="log.undo.undo">
      <notes>
        <note category="file-source" priority="1">Part-DB1\src\DataTables\Column\RevertLogColumn.php:63</note>
        <note priority="1">Part-DB1\src\DataTables\Column\RevertLogColumn.php:66</note>
        <note priority="1">new</note>
      </notes>
      <segment state="final">
        <source>log.undo.undo</source>
        <target>Undo change</target>
      </segment>
    </unit>
    <unit id="Q6mbDaS" name="log.undo.revert">
      <notes>
        <note category="file-source" priority="1">Part-DB1\src\DataTables\Column\RevertLogColumn.php:83</note>
        <note priority="1">Part-DB1\src\DataTables\Column\RevertLogColumn.php:86</note>
        <note priority="1">new</note>
      </notes>
      <segment state="final">
        <source>log.undo.revert</source>
        <target>Revert element to this timestamp</target>
      </segment>
    </unit>
    <unit id="6DOZlwQ" name="log.id">
      <notes>
        <note category="file-source" priority="1">Part-DB1\src\DataTables\LogDataTable.php:173</note>
        <note priority="1">Part-DB1\src\DataTables\LogDataTable.php:161</note>
      </notes>
      <segment state="translated">
        <source>log.id</source>
        <target>ID</target>
      </segment>
    </unit>
    <unit id="cMZOrO7" name="log.timestamp">
      <notes>
        <note category="file-source" priority="1">Part-DB1\src\DataTables\LogDataTable.php:178</note>
        <note priority="1">Part-DB1\src\DataTables\LogDataTable.php:166</note>
      </notes>
      <segment state="translated">
        <source>log.timestamp</source>
        <target>Timestamp</target>
      </segment>
    </unit>
    <unit id="Z0BzGVJ" name="log.type">
      <notes>
        <note category="file-source" priority="1">Part-DB1\src\DataTables\LogDataTable.php:183</note>
        <note priority="1">Part-DB1\src\DataTables\LogDataTable.php:171</note>
      </notes>
      <segment state="final">
        <source>log.type</source>
        <target>Event</target>
      </segment>
    </unit>
    <unit id="KNddOUS" name="log.level">
      <notes>
        <note category="file-source" priority="1">Part-DB1\src\DataTables\LogDataTable.php:191</note>
        <note priority="1">Part-DB1\src\DataTables\LogDataTable.php:179</note>
      </notes>
      <segment state="translated">
        <source>log.level</source>
        <target>Level</target>
      </segment>
    </unit>
    <unit id="3Tv5Xzj" name="log.user">
      <notes>
        <note category="file-source" priority="1">Part-DB1\src\DataTables\LogDataTable.php:200</note>
        <note priority="1">Part-DB1\src\DataTables\LogDataTable.php:188</note>
      </notes>
      <segment state="translated">
        <source>log.user</source>
        <target>User</target>
      </segment>
    </unit>
    <unit id="bgbGrN5" name="log.target_type">
      <notes>
        <note category="file-source" priority="1">Part-DB1\src\DataTables\LogDataTable.php:213</note>
        <note priority="1">Part-DB1\src\DataTables\LogDataTable.php:201</note>
      </notes>
      <segment state="final">
        <source>log.target_type</source>
        <target>Target type</target>
      </segment>
    </unit>
    <unit id=".IgL4C2" name="log.target">
      <notes>
        <note category="file-source" priority="1">Part-DB1\src\DataTables\LogDataTable.php:226</note>
        <note priority="1">Part-DB1\src\DataTables\LogDataTable.php:214</note>
      </notes>
      <segment state="final">
        <source>log.target</source>
        <target>Target</target>
      </segment>
    </unit>
    <unit id="b4r5dEC" name="log.extra">
      <notes>
        <note category="file-source" priority="1">Part-DB1\src\DataTables\LogDataTable.php:231</note>
        <note priority="1">Part-DB1\src\DataTables\LogDataTable.php:218</note>
        <note priority="1">new</note>
      </notes>
      <segment state="final">
        <source>log.extra</source>
        <target>Extra</target>
      </segment>
    </unit>
    <unit id="t2EE5cB" name="part.table.name">
      <notes>
        <note category="file-source" priority="1">Part-DB1\src\DataTables\PartsDataTable.php:168</note>
        <note priority="1">Part-DB1\src\DataTables\PartsDataTable.php:116</note>
      </notes>
      <segment state="translated">
        <source>part.table.name</source>
        <target>Name</target>
      </segment>
    </unit>
    <unit id="eshqdG." name="part.table.id">
      <notes>
        <note category="file-source" priority="1">Part-DB1\src\DataTables\PartsDataTable.php:178</note>
        <note priority="1">Part-DB1\src\DataTables\PartsDataTable.php:126</note>
      </notes>
      <segment state="translated">
        <source>part.table.id</source>
        <target>Id</target>
      </segment>
    </unit>
    <unit id="zKnTKYw" name="part.table.description">
      <notes>
        <note category="file-source" priority="1">Part-DB1\src\DataTables\PartsDataTable.php:182</note>
        <note priority="1">Part-DB1\src\DataTables\PartsDataTable.php:130</note>
      </notes>
      <segment state="translated">
        <source>part.table.description</source>
        <target>Description</target>
      </segment>
    </unit>
    <unit id="2eOA0az" name="part.table.category">
      <notes>
        <note category="file-source" priority="1">Part-DB1\src\DataTables\PartsDataTable.php:185</note>
        <note priority="1">Part-DB1\src\DataTables\PartsDataTable.php:133</note>
      </notes>
      <segment state="translated">
        <source>part.table.category</source>
        <target>Category</target>
      </segment>
    </unit>
    <unit id="jCf96.O" name="part.table.footprint">
      <notes>
        <note category="file-source" priority="1">Part-DB1\src\DataTables\PartsDataTable.php:190</note>
        <note priority="1">Part-DB1\src\DataTables\PartsDataTable.php:138</note>
      </notes>
      <segment state="translated">
        <source>part.table.footprint</source>
        <target>Footprint</target>
      </segment>
    </unit>
    <unit id="b46OytM" name="part.table.manufacturer">
      <notes>
        <note category="file-source" priority="1">Part-DB1\src\DataTables\PartsDataTable.php:194</note>
        <note priority="1">Part-DB1\src\DataTables\PartsDataTable.php:142</note>
      </notes>
      <segment state="translated">
        <source>part.table.manufacturer</source>
        <target>Manufacturer</target>
      </segment>
    </unit>
    <unit id="T0ifXD5" name="part.table.storeLocations">
      <notes>
        <note category="file-source" priority="1">Part-DB1\src\DataTables\PartsDataTable.php:197</note>
        <note priority="1">Part-DB1\src\DataTables\PartsDataTable.php:145</note>
      </notes>
      <segment state="translated">
        <source>part.table.storeLocations</source>
        <target>Storage locations</target>
      </segment>
    </unit>
    <unit id="rD.1skI" name="part.table.amount">
      <notes>
        <note category="file-source" priority="1">Part-DB1\src\DataTables\PartsDataTable.php:216</note>
        <note priority="1">Part-DB1\src\DataTables\PartsDataTable.php:164</note>
      </notes>
      <segment state="translated">
        <source>part.table.amount</source>
        <target>Amount</target>
      </segment>
    </unit>
    <unit id="Mv9g23S" name="part.table.minamount">
      <notes>
        <note category="file-source" priority="1">Part-DB1\src\DataTables\PartsDataTable.php:224</note>
        <note priority="1">Part-DB1\src\DataTables\PartsDataTable.php:172</note>
      </notes>
      <segment state="translated">
        <source>part.table.minamount</source>
        <target>Min. Amount</target>
      </segment>
    </unit>
    <unit id="GjwSknL" name="part.table.partUnit">
      <notes>
        <note category="file-source" priority="1">Part-DB1\src\DataTables\PartsDataTable.php:232</note>
        <note priority="1">Part-DB1\src\DataTables\PartsDataTable.php:180</note>
      </notes>
      <segment state="translated">
        <source>part.table.partUnit</source>
        <target>Measurement Unit</target>
      </segment>
    </unit>
    <unit id="pw75u4x" name="part.table.addedDate">
      <notes>
        <note category="file-source" priority="1">Part-DB1\src\DataTables\PartsDataTable.php:236</note>
        <note priority="1">Part-DB1\src\DataTables\PartsDataTable.php:184</note>
      </notes>
      <segment state="translated">
        <source>part.table.addedDate</source>
        <target>Created at</target>
      </segment>
    </unit>
    <unit id="eDb7mzC" name="part.table.lastModified">
      <notes>
        <note category="file-source" priority="1">Part-DB1\src\DataTables\PartsDataTable.php:240</note>
        <note priority="1">Part-DB1\src\DataTables\PartsDataTable.php:188</note>
      </notes>
      <segment state="translated">
        <source>part.table.lastModified</source>
        <target>Last modified</target>
      </segment>
    </unit>
    <unit id="DJ9YTs_" name="part.table.needsReview">
      <notes>
        <note category="file-source" priority="1">Part-DB1\src\DataTables\PartsDataTable.php:244</note>
        <note priority="1">Part-DB1\src\DataTables\PartsDataTable.php:192</note>
      </notes>
      <segment state="translated">
        <source>part.table.needsReview</source>
        <target>Needs review</target>
      </segment>
    </unit>
    <unit id="TSiqJH6" name="part.table.favorite">
      <notes>
        <note category="file-source" priority="1">Part-DB1\src\DataTables\PartsDataTable.php:251</note>
        <note priority="1">Part-DB1\src\DataTables\PartsDataTable.php:199</note>
      </notes>
      <segment state="translated">
        <source>part.table.favorite</source>
        <target>Favorite</target>
      </segment>
    </unit>
    <unit id="n0h1ozV" name="part.table.manufacturingStatus">
      <notes>
        <note category="file-source" priority="1">Part-DB1\src\DataTables\PartsDataTable.php:258</note>
        <note priority="1">Part-DB1\src\DataTables\PartsDataTable.php:206</note>
      </notes>
      <segment state="translated">
        <source>part.table.manufacturingStatus</source>
        <target>Status</target>
      </segment>
    </unit>
    <unit id="MBCdfAy" name="m_status.unknown">
      <notes>
        <note category="file-source" priority="1">Part-DB1\src\DataTables\PartsDataTable.php:260</note>
        <note category="file-source" priority="1">Part-DB1\src\DataTables\PartsDataTable.php:262</note>
        <note category="file-source" priority="1">Part-DB1\src\Form\Part\PartBaseType.php:90</note>
        <note priority="1">Part-DB1\src\DataTables\PartsDataTable.php:208</note>
        <note priority="1">Part-DB1\src\DataTables\PartsDataTable.php:210</note>
        <note priority="1">Part-DB1\src\Form\Part\PartBaseType.php:88</note>
      </notes>
      <segment state="translated">
        <source>m_status.unknown</source>
        <target>Unknown</target>
      </segment>
    </unit>
    <unit id="BEnlUff" name="m_status.announced">
      <notes>
        <note category="file-source" priority="1">Part-DB1\src\DataTables\PartsDataTable.php:263</note>
        <note category="file-source" priority="1">Part-DB1\src\Form\Part\PartBaseType.php:90</note>
        <note priority="1">Part-DB1\src\DataTables\PartsDataTable.php:211</note>
        <note priority="1">Part-DB1\src\Form\Part\PartBaseType.php:88</note>
      </notes>
      <segment state="translated">
        <source>m_status.announced</source>
        <target>Announced</target>
      </segment>
    </unit>
    <unit id="TN5xR7J" name="m_status.active">
      <notes>
        <note category="file-source" priority="1">Part-DB1\src\DataTables\PartsDataTable.php:264</note>
        <note category="file-source" priority="1">Part-DB1\src\Form\Part\PartBaseType.php:90</note>
        <note priority="1">Part-DB1\src\DataTables\PartsDataTable.php:212</note>
        <note priority="1">Part-DB1\src\Form\Part\PartBaseType.php:88</note>
      </notes>
      <segment state="translated">
        <source>m_status.active</source>
        <target>Active</target>
      </segment>
    </unit>
    <unit id="0McKh_8" name="m_status.nrfnd">
      <notes>
        <note category="file-source" priority="1">Part-DB1\src\DataTables\PartsDataTable.php:265</note>
        <note category="file-source" priority="1">Part-DB1\src\Form\Part\PartBaseType.php:90</note>
        <note priority="1">Part-DB1\src\DataTables\PartsDataTable.php:213</note>
        <note priority="1">Part-DB1\src\Form\Part\PartBaseType.php:88</note>
      </notes>
      <segment state="translated">
        <source>m_status.nrfnd</source>
        <target>Not recommended for new designs</target>
      </segment>
    </unit>
    <unit id="L7yLwn0" name="m_status.eol">
      <notes>
        <note category="file-source" priority="1">Part-DB1\src\DataTables\PartsDataTable.php:266</note>
        <note category="file-source" priority="1">Part-DB1\src\Form\Part\PartBaseType.php:90</note>
        <note priority="1">Part-DB1\src\DataTables\PartsDataTable.php:214</note>
        <note priority="1">Part-DB1\src\Form\Part\PartBaseType.php:88</note>
      </notes>
      <segment state="translated">
        <source>m_status.eol</source>
        <target>End of life</target>
      </segment>
    </unit>
    <unit id="5jxVP1H" name="m_status.discontinued">
      <notes>
        <note category="file-source" priority="1">Part-DB1\src\DataTables\PartsDataTable.php:267</note>
        <note category="file-source" priority="1">Part-DB1\src\Form\Part\PartBaseType.php:90</note>
        <note priority="1">Part-DB1\src\DataTables\PartsDataTable.php:215</note>
        <note priority="1">Part-DB1\src\Form\Part\PartBaseType.php:88</note>
      </notes>
      <segment state="translated">
        <source>m_status.discontinued</source>
        <target>Discontinued</target>
      </segment>
    </unit>
    <unit id="HTkvjkE" name="part.table.mpn">
      <notes>
        <note category="file-source" priority="1">Part-DB1\src\DataTables\PartsDataTable.php:271</note>
        <note priority="1">Part-DB1\src\DataTables\PartsDataTable.php:219</note>
      </notes>
      <segment state="translated">
        <source>part.table.mpn</source>
        <target>MPN</target>
      </segment>
    </unit>
    <unit id="q_AsQoZ" name="part.table.mass">
      <notes>
        <note category="file-source" priority="1">Part-DB1\src\DataTables\PartsDataTable.php:275</note>
        <note priority="1">Part-DB1\src\DataTables\PartsDataTable.php:223</note>
      </notes>
      <segment state="translated">
        <source>part.table.mass</source>
        <target>Mass</target>
      </segment>
    </unit>
    <unit id="Cwisdej" name="part.table.tags">
      <notes>
        <note category="file-source" priority="1">Part-DB1\src\DataTables\PartsDataTable.php:279</note>
        <note priority="1">Part-DB1\src\DataTables\PartsDataTable.php:227</note>
      </notes>
      <segment state="translated">
        <source>part.table.tags</source>
        <target>Tags</target>
      </segment>
    </unit>
    <unit id="gGfALE0" name="part.table.attachments">
      <notes>
        <note category="file-source" priority="1">Part-DB1\src\DataTables\PartsDataTable.php:283</note>
        <note priority="1">Part-DB1\src\DataTables\PartsDataTable.php:231</note>
      </notes>
      <segment state="translated">
        <source>part.table.attachments</source>
        <target>Attachments</target>
      </segment>
    </unit>
    <unit id="HISU3ZB" name="flash.login_successful">
      <notes>
        <note category="file-source" priority="1">Part-DB1\src\EventSubscriber\UserSystem\LoginSuccessSubscriber.php:82</note>
        <note priority="1">Part-DB1\src\EventSubscriber\LoginSuccessListener.php:82</note>
      </notes>
      <segment state="translated">
        <source>flash.login_successful</source>
        <target>Login successful</target>
      </segment>
    </unit>
    <unit id="2xohoLw" name="JSON">
      <notes>
        <note category="file-source" priority="1">Part-DB1\src\Form\AdminPages\ImportType.php:77</note>
        <note priority="1">Part-DB1\src\Form\AdminPages\ImportType.php:77</note>
        <note priority="1">src\Form\ImportType.php:68</note>
      </notes>
      <segment state="translated">
        <source>JSON</source>
        <target>JSON</target>
      </segment>
    </unit>
    <unit id="QGWOmvj" name="XML">
      <notes>
        <note category="file-source" priority="1">Part-DB1\src\Form\AdminPages\ImportType.php:77</note>
        <note priority="1">Part-DB1\src\Form\AdminPages\ImportType.php:77</note>
        <note priority="1">src\Form\ImportType.php:68</note>
      </notes>
      <segment state="translated">
        <source>XML</source>
        <target>XML</target>
      </segment>
    </unit>
    <unit id="62tC9Ux" name="CSV">
      <notes>
        <note category="file-source" priority="1">Part-DB1\src\Form\AdminPages\ImportType.php:77</note>
        <note priority="1">Part-DB1\src\Form\AdminPages\ImportType.php:77</note>
        <note priority="1">src\Form\ImportType.php:68</note>
      </notes>
      <segment state="translated">
        <source>CSV</source>
        <target>CSV</target>
      </segment>
    </unit>
    <unit id="m26KvkJ" name="YAML">
      <notes>
        <note category="file-source" priority="1">Part-DB1\src\Form\AdminPages\ImportType.php:77</note>
        <note priority="1">Part-DB1\src\Form\AdminPages\ImportType.php:77</note>
        <note priority="1">src\Form\ImportType.php:68</note>
      </notes>
      <segment state="translated">
        <source>YAML</source>
        <target>YAML</target>
      </segment>
    </unit>
    <unit id="_JM6Jxg" name="import.abort_on_validation.help">
      <notes>
        <note category="file-source" priority="1">Part-DB1\src\Form\AdminPages\ImportType.php:124</note>
        <note priority="1">Part-DB1\src\Form\AdminPages\ImportType.php:124</note>
      </notes>
      <segment state="translated">
        <source>import.abort_on_validation.help</source>
        <target>When this option is activated, the whole import process is aborted if invalid data is detected. If not selected, the invalid data is ignored and the importer will try to import the other elements.</target>
      </segment>
    </unit>
    <unit id="Peaf8Qu" name="import.csv_separator">
      <notes>
        <note category="file-source" priority="1">Part-DB1\src\Form\AdminPages\ImportType.php:86</note>
        <note priority="1">Part-DB1\src\Form\AdminPages\ImportType.php:86</note>
        <note priority="1">src\Form\ImportType.php:70</note>
      </notes>
      <segment state="translated">
        <source>import.csv_separator</source>
        <target>CSV separator</target>
      </segment>
    </unit>
    <unit id="dmNi.3b" name="parent.label">
      <notes>
        <note category="file-source" priority="1">Part-DB1\src\Form\AdminPages\ImportType.php:93</note>
        <note priority="1">Part-DB1\src\Form\AdminPages\ImportType.php:93</note>
        <note priority="1">src\Form\ImportType.php:72</note>
      </notes>
      <segment state="translated">
        <source>parent.label</source>
        <target>Parent element</target>
      </segment>
    </unit>
    <unit id="VteZCnR" name="import.file">
      <notes>
        <note category="file-source" priority="1">Part-DB1\src\Form\AdminPages\ImportType.php:101</note>
        <note priority="1">Part-DB1\src\Form\AdminPages\ImportType.php:101</note>
        <note priority="1">src\Form\ImportType.php:75</note>
      </notes>
      <segment state="translated">
        <source>import.file</source>
        <target>File</target>
      </segment>
    </unit>
    <unit id="0ybwwKw" name="import.preserve_children">
      <notes>
        <note category="file-source" priority="1">Part-DB1\src\Form\AdminPages\ImportType.php:111</note>
        <note priority="1">Part-DB1\src\Form\AdminPages\ImportType.php:111</note>
        <note priority="1">src\Form\ImportType.php:78</note>
      </notes>
      <segment state="translated">
        <source>import.preserve_children</source>
        <target>Preserve child elements on import</target>
      </segment>
    </unit>
    <unit id="yyIAudL" name="import.abort_on_validation">
      <notes>
        <note category="file-source" priority="1">Part-DB1\src\Form\AdminPages\ImportType.php:120</note>
        <note priority="1">Part-DB1\src\Form\AdminPages\ImportType.php:120</note>
        <note priority="1">src\Form\ImportType.php:80</note>
      </notes>
      <segment state="translated">
        <source>import.abort_on_validation</source>
        <target>Abort on invalid data</target>
      </segment>
    </unit>
    <unit id="d0GsgCW" name="import.btn">
      <notes>
        <note category="file-source" priority="1">Part-DB1\src\Form\AdminPages\ImportType.php:132</note>
        <note priority="1">Part-DB1\src\Form\AdminPages\ImportType.php:132</note>
        <note priority="1">src\Form\ImportType.php:85</note>
      </notes>
      <segment state="translated">
        <source>import.btn</source>
        <target>Import</target>
      </segment>
    </unit>
    <unit id="_z1YTpv" name="attachment.edit.secure_file.help">
      <notes>
        <note category="file-source" priority="1">Part-DB1\src\Form\AttachmentFormType.php:113</note>
        <note priority="1">Part-DB1\src\Form\AttachmentFormType.php:109</note>
      </notes>
      <segment state="translated">
        <source>attachment.edit.secure_file.help</source>
        <target>An attachment marked private can only be accessed by authenticated users with the proper permission. If this is activated no thumbnails are generated and access to file is less performant.</target>
      </segment>
    </unit>
    <unit id="pCsSiaz" name="attachment.edit.url.help">
      <notes>
        <note category="file-source" priority="1">Part-DB1\src\Form\AttachmentFormType.php:127</note>
        <note priority="1">Part-DB1\src\Form\AttachmentFormType.php:123</note>
      </notes>
      <segment state="translated">
        <source>attachment.edit.url.help</source>
        <target>You can specify an URL to an external file here, or input an keyword which is used to search in built-in resources (e.g. footprints)</target>
      </segment>
    </unit>
    <unit id="3ZnUiT_" name="attachment.edit.name">
      <notes>
        <note category="file-source" priority="1">Part-DB1\src\Form\AttachmentFormType.php:82</note>
        <note priority="1">Part-DB1\src\Form\AttachmentFormType.php:79</note>
      </notes>
      <segment state="translated">
        <source>attachment.edit.name</source>
        <target>Name</target>
      </segment>
    </unit>
    <unit id="kAlm7LR" name="attachment.edit.attachment_type">
      <notes>
        <note category="file-source" priority="1">Part-DB1\src\Form\AttachmentFormType.php:85</note>
        <note priority="1">Part-DB1\src\Form\AttachmentFormType.php:82</note>
      </notes>
      <segment state="translated">
        <source>attachment.edit.attachment_type</source>
        <target>Attachment type</target>
      </segment>
    </unit>
    <unit id="xUV7Oz9" name="attachment.edit.show_in_table">
      <notes>
        <note category="file-source" priority="1">Part-DB1\src\Form\AttachmentFormType.php:94</note>
        <note priority="1">Part-DB1\src\Form\AttachmentFormType.php:91</note>
      </notes>
      <segment state="translated">
        <source>attachment.edit.show_in_table</source>
        <target>Show in table</target>
      </segment>
    </unit>
    <unit id="v6FVutS" name="attachment.edit.secure_file">
      <notes>
        <note category="file-source" priority="1">Part-DB1\src\Form\AttachmentFormType.php:105</note>
        <note priority="1">Part-DB1\src\Form\AttachmentFormType.php:102</note>
      </notes>
      <segment state="translated">
        <source>attachment.edit.secure_file</source>
        <target>Private attachment</target>
      </segment>
    </unit>
    <unit id="TRy0RSZ" name="attachment.edit.url">
      <notes>
        <note category="file-source" priority="1">Part-DB1\src\Form\AttachmentFormType.php:119</note>
        <note priority="1">Part-DB1\src\Form\AttachmentFormType.php:115</note>
      </notes>
      <segment state="translated">
        <source>attachment.edit.url</source>
        <target>URL</target>
      </segment>
    </unit>
    <unit id="ZZjrGgS" name="attachment.edit.download_url">
      <notes>
        <note category="file-source" priority="1">Part-DB1\src\Form\AttachmentFormType.php:133</note>
        <note priority="1">Part-DB1\src\Form\AttachmentFormType.php:129</note>
      </notes>
      <segment state="translated">
        <source>attachment.edit.download_url</source>
        <target>Download external file</target>
      </segment>
    </unit>
    <unit id="Pew.kQr" name="attachment.edit.file">
      <notes>
        <note category="file-source" priority="1">Part-DB1\src\Form\AttachmentFormType.php:146</note>
        <note priority="1">Part-DB1\src\Form\AttachmentFormType.php:142</note>
      </notes>
      <segment state="translated">
        <source>attachment.edit.file</source>
        <target>Upload file</target>
      </segment>
    </unit>
    <unit id="oZsKN5d" name="part.label">
      <notes>
        <note category="file-source" priority="1">Part-DB1\src\Form\LabelOptionsType.php:68</note>
        <note category="file-source" priority="1">Part-DB1\src\Services\ElementTypeNameGenerator.php:86</note>
      </notes>
      <segment state="translated">
        <source>part.label</source>
        <target>Part</target>
      </segment>
    </unit>
    <unit id="ucI6a2E" name="part_lot.label">
      <notes>
        <note category="file-source" priority="1">Part-DB1\src\Form\LabelOptionsType.php:68</note>
        <note category="file-source" priority="1">Part-DB1\src\Services\ElementTypeNameGenerator.php:87</note>
      </notes>
      <segment state="translated">
        <source>part_lot.label</source>
        <target>Part lot</target>
      </segment>
    </unit>
    <unit id="FmESg.O" name="label_options.barcode_type.none">
      <notes>
        <note category="file-source" priority="1">Part-DB1\src\Form\LabelOptionsType.php:78</note>
      </notes>
      <segment state="translated">
        <source>label_options.barcode_type.none</source>
        <target>None</target>
      </segment>
    </unit>
    <unit id="MxYhcsN" name="label_options.barcode_type.qr">
      <notes>
        <note category="file-source" priority="1">Part-DB1\src\Form\LabelOptionsType.php:78</note>
      </notes>
      <segment state="translated">
        <source>label_options.barcode_type.qr</source>
        <target>QR Code (recommended)</target>
      </segment>
    </unit>
    <unit id="uIJQMqh" name="label_options.barcode_type.code128">
      <notes>
        <note category="file-source" priority="1">Part-DB1\src\Form\LabelOptionsType.php:78</note>
      </notes>
      <segment state="translated">
        <source>label_options.barcode_type.code128</source>
        <target>Code 128 (recommended)</target>
      </segment>
    </unit>
    <unit id="56JwbDf" name="label_options.barcode_type.code39">
      <notes>
        <note category="file-source" priority="1">Part-DB1\src\Form\LabelOptionsType.php:78</note>
      </notes>
      <segment state="translated">
        <source>label_options.barcode_type.code39</source>
        <target>Code 39 (recommended)</target>
      </segment>
    </unit>
    <unit id="lz068u3" name="label_options.barcode_type.code93">
      <notes>
        <note category="file-source" priority="1">Part-DB1\src\Form\LabelOptionsType.php:78</note>
      </notes>
      <segment state="translated">
        <source>label_options.barcode_type.code93</source>
        <target>Code 93</target>
      </segment>
    </unit>
    <unit id="kPFpWmf" name="label_options.barcode_type.datamatrix">
      <notes>
        <note category="file-source" priority="1">Part-DB1\src\Form\LabelOptionsType.php:78</note>
      </notes>
      <segment state="translated">
        <source>label_options.barcode_type.datamatrix</source>
        <target>Datamatrix</target>
      </segment>
    </unit>
    <unit id="7I9OV_t" name="label_options.lines_mode.html">
      <notes>
        <note category="file-source" priority="1">Part-DB1\src\Form\LabelOptionsType.php:122</note>
      </notes>
      <segment state="translated">
        <source>label_options.lines_mode.html</source>
        <target>Placeholders</target>
      </segment>
    </unit>
    <unit id="dFMpKDI" name="label.options.lines_mode.twig">
      <notes>
        <note category="file-source" priority="1">Part-DB1\src\Form\LabelOptionsType.php:122</note>
      </notes>
      <segment state="translated">
        <source>label.options.lines_mode.twig</source>
        <target>Twig</target>
      </segment>
    </unit>
    <unit id="BybM1v9" name="label_options.lines_mode.help">
      <notes>
        <note category="file-source" priority="1">Part-DB1\src\Form\LabelOptionsType.php:126</note>
      </notes>
      <segment state="translated">
        <source>label_options.lines_mode.help</source>
        <target>If you select Twig here, the content field is interpreted as Twig template. See &lt;a href="https://twig.symfony.com/doc/3.x/templates.html"&gt;Twig documentation&lt;/a&gt; and &lt;a href="https://docs.part-db.de/usage/labels.html#twig-mode"&gt;Wiki&lt;/a&gt; for more information.</target>
      </segment>
    </unit>
    <unit id="2d9g1o5" name="label_options.page_size.label">
      <notes>
        <note category="file-source" priority="1">Part-DB1\src\Form\LabelOptionsType.php:47</note>
      </notes>
      <segment state="translated">
        <source>label_options.page_size.label</source>
        <target>Label size</target>
      </segment>
    </unit>
    <unit id="7ZEGFJ3" name="label_options.supported_elements.label">
      <notes>
        <note category="file-source" priority="1">Part-DB1\src\Form\LabelOptionsType.php:66</note>
      </notes>
      <segment state="translated">
        <source>label_options.supported_elements.label</source>
        <target>Target type</target>
      </segment>
    </unit>
    <unit id="eSLhawk" name="label_options.barcode_type.label">
      <notes>
        <note category="file-source" priority="1">Part-DB1\src\Form\LabelOptionsType.php:75</note>
      </notes>
      <segment state="translated">
        <source>label_options.barcode_type.label</source>
        <target>Barcode</target>
      </segment>
    </unit>
    <unit id="Z8_BSQ1" name="label_profile.lines.label">
      <notes>
        <note category="file-source" priority="1">Part-DB1\src\Form\LabelOptionsType.php:102</note>
      </notes>
      <segment state="translated">
        <source>label_profile.lines.label</source>
        <target>Content</target>
      </segment>
    </unit>
    <unit id="LfMiT9B" name="label_options.additional_css.label">
      <notes>
        <note category="file-source" priority="1">Part-DB1\src\Form\LabelOptionsType.php:111</note>
      </notes>
      <segment state="translated">
        <source>label_options.additional_css.label</source>
        <target>Additional styles (CSS)</target>
      </segment>
    </unit>
    <unit id="0A6Twij" name="label_options.lines_mode.label">
      <notes>
        <note category="file-source" priority="1">Part-DB1\src\Form\LabelOptionsType.php:120</note>
      </notes>
      <segment state="translated">
        <source>label_options.lines_mode.label</source>
        <target>Parser mode</target>
      </segment>
    </unit>
    <unit id="aPqzFJs" name="label_options.width.placeholder">
      <notes>
        <note category="file-source" priority="1">Part-DB1\src\Form\LabelOptionsType.php:51</note>
      </notes>
      <segment state="translated">
        <source>label_options.width.placeholder</source>
        <target>Width</target>
      </segment>
    </unit>
    <unit id="t.j1KtN" name="label_options.height.placeholder">
      <notes>
        <note category="file-source" priority="1">Part-DB1\src\Form\LabelOptionsType.php:60</note>
      </notes>
      <segment state="translated">
        <source>label_options.height.placeholder</source>
        <target>Height</target>
      </segment>
    </unit>
    <unit id="nez5RLt" name="label_generator.target_id.range_hint">
      <notes>
        <note category="file-source" priority="1">Part-DB1\src\Form\LabelSystem\LabelDialogType.php:49</note>
      </notes>
      <segment state="translated">
        <source>label_generator.target_id.range_hint</source>
        <target>You can specify multiple IDs (e.g. 1,2,3) and/or a range (1-3) here to generate labels for multiple elements at once.</target>
      </segment>
    </unit>
    <unit id="GN.UJxb" name="label_generator.target_id.label">
      <notes>
        <note category="file-source" priority="1">Part-DB1\src\Form\LabelSystem\LabelDialogType.php:46</note>
      </notes>
      <segment state="translated">
        <source>label_generator.target_id.label</source>
        <target>Target IDs</target>
      </segment>
    </unit>
    <unit id="xSJAE3a" name="label_generator.update">
      <notes>
        <note category="file-source" priority="1">Part-DB1\src\Form\LabelSystem\LabelDialogType.php:59</note>
      </notes>
      <segment state="translated">
        <source>label_generator.update</source>
        <target>Update</target>
      </segment>
    </unit>
    <unit id="QQCsPWt" name="scan_dialog.input">
      <notes>
        <note category="file-source" priority="1">Part-DB1\src\Form\LabelSystem\ScanDialogType.php:36</note>
      </notes>
      <segment state="translated">
        <source>scan_dialog.input</source>
        <target>Input</target>
      </segment>
    </unit>
    <unit id="xENLE_d" name="scan_dialog.submit">
      <notes>
        <note category="file-source" priority="1">Part-DB1\src\Form\LabelSystem\ScanDialogType.php:44</note>
      </notes>
      <segment state="translated">
        <source>scan_dialog.submit</source>
        <target>Submit</target>
      </segment>
    </unit>
    <unit id="o.P_V00" name="parameters.name.placeholder">
      <notes>
        <note category="file-source" priority="1">Part-DB1\src\Form\ParameterType.php:41</note>
      </notes>
      <segment state="translated">
        <source>parameters.name.placeholder</source>
        <target>e.g. DC Current Gain</target>
      </segment>
    </unit>
    <unit id="3LWIDYM" name="parameters.symbol.placeholder">
      <notes>
        <note category="file-source" priority="1">Part-DB1\src\Form\ParameterType.php:50</note>
      </notes>
      <segment state="translated">
        <source>parameters.symbol.placeholder</source>
        <target>e.g. h_{FE}</target>
      </segment>
    </unit>
    <unit id="w7bfLKj" name="parameters.text.placeholder">
      <notes>
        <note category="file-source" priority="1">Part-DB1\src\Form\ParameterType.php:60</note>
      </notes>
      <segment state="translated">
        <source>parameters.text.placeholder</source>
        <target>e.g. Test conditions</target>
      </segment>
    </unit>
    <unit id="6utToZ6" name="parameters.max.placeholder">
      <notes>
        <note category="file-source" priority="1">Part-DB1\src\Form\ParameterType.php:71</note>
      </notes>
      <segment state="translated">
        <source>parameters.max.placeholder</source>
        <target>e.g. 350</target>
      </segment>
    </unit>
    <unit id="BypUOrf" name="parameters.min.placeholder">
      <notes>
        <note category="file-source" priority="1">Part-DB1\src\Form\ParameterType.php:82</note>
      </notes>
      <segment state="translated">
        <source>parameters.min.placeholder</source>
        <target>e.g. 100</target>
      </segment>
    </unit>
    <unit id="VmYIvYF" name="parameters.typical.placeholder">
      <notes>
        <note category="file-source" priority="1">Part-DB1\src\Form\ParameterType.php:93</note>
      </notes>
      <segment state="translated">
        <source>parameters.typical.placeholder</source>
        <target>e.g. 200</target>
      </segment>
    </unit>
    <unit id="kvhGoo0" name="parameters.unit.placeholder">
      <notes>
        <note category="file-source" priority="1">Part-DB1\src\Form\ParameterType.php:103</note>
      </notes>
      <segment state="translated">
        <source>parameters.unit.placeholder</source>
        <target>e.g. V</target>
      </segment>
    </unit>
    <unit id="kL5OSi8" name="parameter.group.placeholder">
      <notes>
        <note category="file-source" priority="1">Part-DB1\src\Form\ParameterType.php:114</note>
      </notes>
      <segment state="translated">
        <source>parameter.group.placeholder</source>
        <target>e.g. Technical Specifications</target>
      </segment>
    </unit>
    <unit id="jv6wCpP" name="orderdetails.edit.supplierpartnr">
      <notes>
        <note category="file-source" priority="1">Part-DB1\src\Form\Part\OrderdetailType.php:72</note>
        <note priority="1">Part-DB1\src\Form\Part\OrderdetailType.php:75</note>
      </notes>
      <segment state="translated">
        <source>orderdetails.edit.supplierpartnr</source>
        <target>Supplier part number</target>
      </segment>
    </unit>
    <unit id="CimWRtu" name="orderdetails.edit.supplier">
      <notes>
        <note category="file-source" priority="1">Part-DB1\src\Form\Part\OrderdetailType.php:81</note>
        <note priority="1">Part-DB1\src\Form\Part\OrderdetailType.php:84</note>
      </notes>
      <segment state="translated">
        <source>orderdetails.edit.supplier</source>
        <target>Supplier</target>
      </segment>
    </unit>
    <unit id="qfScBBj" name="orderdetails.edit.url">
      <notes>
        <note category="file-source" priority="1">Part-DB1\src\Form\Part\OrderdetailType.php:87</note>
        <note priority="1">Part-DB1\src\Form\Part\OrderdetailType.php:90</note>
      </notes>
      <segment state="translated">
        <source>orderdetails.edit.url</source>
        <target>Link to offer</target>
      </segment>
    </unit>
    <unit id="D_288lV" name="orderdetails.edit.obsolete">
      <notes>
        <note category="file-source" priority="1">Part-DB1\src\Form\Part\OrderdetailType.php:93</note>
        <note priority="1">Part-DB1\src\Form\Part\OrderdetailType.php:96</note>
      </notes>
      <segment state="translated">
        <source>orderdetails.edit.obsolete</source>
        <target>No longer available</target>
      </segment>
    </unit>
    <unit id="7r_nI9R" name="orderdetails.edit.supplierpartnr.placeholder">
      <notes>
        <note category="file-source" priority="1">Part-DB1\src\Form\Part\OrderdetailType.php:75</note>
        <note priority="1">Part-DB1\src\Form\Part\OrderdetailType.php:78</note>
      </notes>
      <segment state="translated">
        <source>orderdetails.edit.supplierpartnr.placeholder</source>
        <target>e.g. BC 547</target>
      </segment>
    </unit>
    <unit id="HZwLFnu" name="part.edit.name">
      <notes>
        <note category="file-source" priority="1">Part-DB1\src\Form\Part\PartBaseType.php:101</note>
        <note priority="1">Part-DB1\src\Form\Part\PartBaseType.php:99</note>
      </notes>
      <segment state="translated">
        <source>part.edit.name</source>
        <target>Name</target>
      </segment>
    </unit>
    <unit id="9MhdLlK" name="part.edit.description">
      <notes>
        <note category="file-source" priority="1">Part-DB1\src\Form\Part\PartBaseType.php:109</note>
        <note priority="1">Part-DB1\src\Form\Part\PartBaseType.php:107</note>
      </notes>
      <segment state="translated">
        <source>part.edit.description</source>
        <target>Description</target>
      </segment>
    </unit>
    <unit id="Xzj9BP8" name="part.edit.mininstock">
      <notes>
        <note category="file-source" priority="1">Part-DB1\src\Form\Part\PartBaseType.php:120</note>
        <note priority="1">Part-DB1\src\Form\Part\PartBaseType.php:118</note>
      </notes>
      <segment state="translated">
        <source>part.edit.mininstock</source>
        <target>Minimum stock</target>
      </segment>
    </unit>
    <unit id="1VN9ldj" name="part.edit.category">
      <notes>
        <note category="file-source" priority="1">Part-DB1\src\Form\Part\PartBaseType.php:129</note>
        <note priority="1">Part-DB1\src\Form\Part\PartBaseType.php:127</note>
      </notes>
      <segment state="translated">
        <source>part.edit.category</source>
        <target>Category</target>
      </segment>
    </unit>
    <unit id="IROdosg" name="part.edit.footprint">
      <notes>
        <note category="file-source" priority="1">Part-DB1\src\Form\Part\PartBaseType.php:135</note>
        <note priority="1">Part-DB1\src\Form\Part\PartBaseType.php:133</note>
      </notes>
      <segment state="translated">
        <source>part.edit.footprint</source>
        <target>Footprint</target>
      </segment>
    </unit>
    <unit id="KHkWjTz" name="part.edit.tags">
      <notes>
        <note category="file-source" priority="1">Part-DB1\src\Form\Part\PartBaseType.php:142</note>
        <note priority="1">Part-DB1\src\Form\Part\PartBaseType.php:140</note>
      </notes>
      <segment state="translated">
        <source>part.edit.tags</source>
        <target>Tags</target>
      </segment>
    </unit>
    <unit id="4ok13kM" name="part.edit.manufacturer.label">
      <notes>
        <note category="file-source" priority="1">Part-DB1\src\Form\Part\PartBaseType.php:154</note>
        <note priority="1">Part-DB1\src\Form\Part\PartBaseType.php:152</note>
      </notes>
      <segment state="translated">
        <source>part.edit.manufacturer.label</source>
        <target>Manufacturer</target>
      </segment>
    </unit>
    <unit id="0qS9528" name="part.edit.manufacturer_url.label">
      <notes>
        <note category="file-source" priority="1">Part-DB1\src\Form\Part\PartBaseType.php:161</note>
        <note priority="1">Part-DB1\src\Form\Part\PartBaseType.php:159</note>
      </notes>
      <segment state="translated">
        <source>part.edit.manufacturer_url.label</source>
        <target>Link to product page</target>
      </segment>
    </unit>
    <unit id="tuRAA_9" name="part.edit.mpn">
      <notes>
        <note category="file-source" priority="1">Part-DB1\src\Form\Part\PartBaseType.php:167</note>
        <note priority="1">Part-DB1\src\Form\Part\PartBaseType.php:165</note>
      </notes>
      <segment state="translated">
        <source>part.edit.mpn</source>
        <target>Manufacturer part number</target>
      </segment>
    </unit>
    <unit id="rcE_03k" name="part.edit.manufacturing_status">
      <notes>
        <note category="file-source" priority="1">Part-DB1\src\Form\Part\PartBaseType.php:173</note>
        <note priority="1">Part-DB1\src\Form\Part\PartBaseType.php:171</note>
      </notes>
      <segment state="translated">
        <source>part.edit.manufacturing_status</source>
        <target>Manufacturing status</target>
      </segment>
    </unit>
    <unit id="tdUi2VV" name="part.edit.needs_review">
      <notes>
        <note category="file-source" priority="1">Part-DB1\src\Form\Part\PartBaseType.php:181</note>
        <note priority="1">Part-DB1\src\Form\Part\PartBaseType.php:179</note>
      </notes>
      <segment state="translated">
        <source>part.edit.needs_review</source>
        <target>Needs review</target>
      </segment>
    </unit>
    <unit id="thxZ5LH" name="part.edit.is_favorite">
      <notes>
        <note category="file-source" priority="1">Part-DB1\src\Form\Part\PartBaseType.php:189</note>
        <note priority="1">Part-DB1\src\Form\Part\PartBaseType.php:187</note>
      </notes>
      <segment state="translated">
        <source>part.edit.is_favorite</source>
        <target>Favorite</target>
      </segment>
    </unit>
    <unit id="epWuzE5" name="part.edit.mass">
      <notes>
        <note category="file-source" priority="1">Part-DB1\src\Form\Part\PartBaseType.php:197</note>
        <note priority="1">Part-DB1\src\Form\Part\PartBaseType.php:195</note>
      </notes>
      <segment state="translated">
        <source>part.edit.mass</source>
        <target>Mass</target>
      </segment>
    </unit>
    <unit id="kpiGJo0" name="part.edit.partUnit">
      <notes>
        <note category="file-source" priority="1">Part-DB1\src\Form\Part\PartBaseType.php:203</note>
        <note priority="1">Part-DB1\src\Form\Part\PartBaseType.php:201</note>
      </notes>
      <segment state="translated">
        <source>part.edit.partUnit</source>
        <target>Measuring unit</target>
      </segment>
    </unit>
    <unit id="LTZRVlq" name="part.edit.comment">
      <notes>
        <note category="file-source" priority="1">Part-DB1\src\Form\Part\PartBaseType.php:212</note>
        <note priority="1">Part-DB1\src\Form\Part\PartBaseType.php:210</note>
      </notes>
      <segment state="translated">
        <source>part.edit.comment</source>
        <target>Notes</target>
      </segment>
    </unit>
    <unit id="cIVLqUs" name="part.edit.master_attachment">
      <notes>
        <note category="file-source" priority="1">Part-DB1\src\Form\Part\PartBaseType.php:250</note>
        <note priority="1">Part-DB1\src\Form\Part\PartBaseType.php:246</note>
      </notes>
      <segment state="translated">
        <source>part.edit.master_attachment</source>
        <target>Preview image</target>
      </segment>
    </unit>
    <unit id="vZwa6za" name="part.edit.save">
      <notes>
        <note category="file-source" priority="1">Part-DB1\src\Form\Part\PartBaseType.php:295</note>
        <note priority="1">Part-DB1\src\Form\Part\PartBaseType.php:276</note>
        <note priority="1">src\Form\PartType.php:91</note>
      </notes>
      <segment state="translated">
        <source>part.edit.save</source>
        <target>Save changes</target>
      </segment>
    </unit>
    <unit id="_GqPyC3" name="part.edit.reset">
      <notes>
        <note category="file-source" priority="1">Part-DB1\src\Form\Part\PartBaseType.php:296</note>
        <note priority="1">Part-DB1\src\Form\Part\PartBaseType.php:277</note>
        <note priority="1">src\Form\PartType.php:92</note>
      </notes>
      <segment state="translated">
        <source>part.edit.reset</source>
        <target>Reset changes</target>
      </segment>
    </unit>
    <unit id="wN.sxj3" name="part.edit.name.placeholder">
      <notes>
        <note category="file-source" priority="1">Part-DB1\src\Form\Part\PartBaseType.php:105</note>
        <note priority="1">Part-DB1\src\Form\Part\PartBaseType.php:103</note>
      </notes>
      <segment state="translated">
        <source>part.edit.name.placeholder</source>
        <target>e.g. BC547</target>
      </segment>
    </unit>
    <unit id="rMHwTBI" name="part.edit.description.placeholder">
      <notes>
        <note category="file-source" priority="1">Part-DB1\src\Form\Part\PartBaseType.php:115</note>
        <note priority="1">Part-DB1\src\Form\Part\PartBaseType.php:113</note>
      </notes>
      <segment state="translated">
        <source>part.edit.description.placeholder</source>
        <target>e.g. NPN 45V, 0,1A, 0,5W</target>
      </segment>
    </unit>
    <unit id=".V3Lfkf" name="part.editmininstock.placeholder">
      <notes>
        <note category="file-source" priority="1">Part-DB1\src\Form\Part\PartBaseType.php:123</note>
        <note priority="1">Part-DB1\src\Form\Part\PartBaseType.php:121</note>
      </notes>
      <segment state="translated">
        <source>part.editmininstock.placeholder</source>
        <target>e.g. 1</target>
      </segment>
    </unit>
    <unit id="6QS4K7r" name="part_lot.edit.description">
      <notes>
        <note category="file-source" priority="1">Part-DB1\src\Form\Part\PartLotType.php:69</note>
        <note priority="1">Part-DB1\src\Form\Part\PartLotType.php:69</note>
      </notes>
      <segment state="translated">
        <source>part_lot.edit.description</source>
        <target>Description</target>
      </segment>
    </unit>
    <unit id="IwPHYB0" name="part_lot.edit.location">
      <notes>
        <note category="file-source" priority="1">Part-DB1\src\Form\Part\PartLotType.php:78</note>
        <note priority="1">Part-DB1\src\Form\Part\PartLotType.php:78</note>
      </notes>
      <segment state="translated">
        <source>part_lot.edit.location</source>
        <target>Storage location</target>
      </segment>
    </unit>
    <unit id="VEybZz7" name="part_lot.edit.amount">
      <notes>
        <note category="file-source" priority="1">Part-DB1\src\Form\Part\PartLotType.php:89</note>
        <note priority="1">Part-DB1\src\Form\Part\PartLotType.php:89</note>
      </notes>
      <segment state="translated">
        <source>part_lot.edit.amount</source>
        <target>Amount</target>
      </segment>
    </unit>
    <unit id="OPwK3Lq" name="part_lot.edit.instock_unknown">
      <notes>
        <note category="file-source" priority="1">Part-DB1\src\Form\Part\PartLotType.php:98</note>
        <note priority="1">Part-DB1\src\Form\Part\PartLotType.php:97</note>
      </notes>
      <segment state="translated">
        <source>part_lot.edit.instock_unknown</source>
        <target>Amount unknown</target>
      </segment>
    </unit>
    <unit id="uHBgsns" name="part_lot.edit.needs_refill">
      <notes>
        <note category="file-source" priority="1">Part-DB1\src\Form\Part\PartLotType.php:109</note>
        <note priority="1">Part-DB1\src\Form\Part\PartLotType.php:108</note>
      </notes>
      <segment state="translated">
        <source>part_lot.edit.needs_refill</source>
        <target>Needs refill</target>
      </segment>
    </unit>
    <unit id="xorQnlc" name="part_lot.edit.expiration_date">
      <notes>
        <note category="file-source" priority="1">Part-DB1\src\Form\Part\PartLotType.php:120</note>
        <note priority="1">Part-DB1\src\Form\Part\PartLotType.php:119</note>
      </notes>
      <segment state="translated">
        <source>part_lot.edit.expiration_date</source>
        <target>Expiration date</target>
      </segment>
    </unit>
    <unit id="OjwY78X" name="part_lot.edit.comment">
      <notes>
        <note category="file-source" priority="1">Part-DB1\src\Form\Part\PartLotType.php:128</note>
        <note priority="1">Part-DB1\src\Form\Part\PartLotType.php:125</note>
      </notes>
      <segment state="translated">
        <source>part_lot.edit.comment</source>
        <target>Notes</target>
      </segment>
    </unit>
    <unit id=".8YTKod" name="perm.group.other">
      <notes>
        <note category="file-source" priority="1">Part-DB1\src\Form\Permissions\PermissionsType.php:99</note>
        <note priority="1">Part-DB1\src\Form\Permissions\PermissionsType.php:99</note>
      </notes>
      <segment state="translated">
        <source>perm.group.other</source>
        <target>Miscellaneous</target>
      </segment>
    </unit>
    <unit id="wPnvtWt" name="tfa_google.enable">
      <notes>
        <note category="file-source" priority="1">Part-DB1\src\Form\TFAGoogleSettingsType.php:97</note>
        <note priority="1">Part-DB1\src\Form\TFAGoogleSettingsType.php:97</note>
      </notes>
      <segment state="translated">
        <source>tfa_google.enable</source>
        <target>Enable authenticator app</target>
      </segment>
    </unit>
    <unit id="g7Bwb96" name="tfa_google.disable">
      <notes>
        <note category="file-source" priority="1">Part-DB1\src\Form\TFAGoogleSettingsType.php:101</note>
        <note priority="1">Part-DB1\src\Form\TFAGoogleSettingsType.php:101</note>
      </notes>
      <segment state="translated">
        <source>tfa_google.disable</source>
        <target>Deactivate authenticator app</target>
      </segment>
    </unit>
    <unit id="j7YxSXm" name="google_confirmation">
      <notes>
        <note category="file-source" priority="1">Part-DB1\src\Form\TFAGoogleSettingsType.php:74</note>
        <note priority="1">Part-DB1\src\Form\TFAGoogleSettingsType.php:74</note>
      </notes>
      <segment state="translated">
        <source>google_confirmation</source>
        <target>Confirmation code</target>
      </segment>
    </unit>
    <unit id="Lq0fGXJ" name="user.timezone.label">
      <notes>
        <note category="file-source" priority="1">Part-DB1\src\Form\UserSettingsType.php:108</note>
        <note priority="1">Part-DB1\src\Form\UserSettingsType.php:108</note>
        <note priority="1">src\Form\UserSettingsType.php:46</note>
      </notes>
      <segment state="translated">
        <source>user.timezone.label</source>
        <target>Timezone</target>
      </segment>
    </unit>
    <unit id="uGQ16Yq" name="user.currency.label">
      <notes>
        <note category="file-source" priority="1">Part-DB1\src\Form\UserSettingsType.php:133</note>
        <note priority="1">Part-DB1\src\Form\UserSettingsType.php:132</note>
      </notes>
      <segment state="translated">
        <source>user.currency.label</source>
        <target>Preferred currency</target>
      </segment>
    </unit>
    <unit id="FX3KkuQ" name="save">
      <notes>
        <note category="file-source" priority="1">Part-DB1\src\Form\UserSettingsType.php:140</note>
        <note priority="1">Part-DB1\src\Form\UserSettingsType.php:139</note>
        <note priority="1">src\Form\UserSettingsType.php:53</note>
      </notes>
      <segment state="translated">
        <source>save</source>
        <target>Apply changes</target>
      </segment>
    </unit>
    <unit id="Ab4wu0o" name="reset">
      <notes>
        <note category="file-source" priority="1">Part-DB1\src\Form\UserSettingsType.php:141</note>
        <note priority="1">Part-DB1\src\Form\UserSettingsType.php:140</note>
        <note priority="1">src\Form\UserSettingsType.php:54</note>
      </notes>
      <segment state="translated">
        <source>reset</source>
        <target>Discard changes</target>
      </segment>
    </unit>
    <unit id="lx12TjD" name="user_settings.language.placeholder">
      <notes>
        <note category="file-source" priority="1">Part-DB1\src\Form\UserSettingsType.php:104</note>
        <note priority="1">Part-DB1\src\Form\UserSettingsType.php:104</note>
        <note priority="1">src\Form\UserSettingsType.php:45</note>
      </notes>
      <segment state="translated">
        <source>user_settings.language.placeholder</source>
        <target>Serverwide language</target>
      </segment>
    </unit>
    <unit id="JROUC8Y" name="user_settings.timezone.placeholder">
      <notes>
        <note category="file-source" priority="1">Part-DB1\src\Form\UserSettingsType.php:115</note>
        <note priority="1">Part-DB1\src\Form\UserSettingsType.php:115</note>
        <note priority="1">src\Form\UserSettingsType.php:48</note>
      </notes>
      <segment state="translated">
        <source>user_settings.timezone.placeholder</source>
        <target>Serverwide Timezone</target>
      </segment>
    </unit>
    <unit id="ExjMUEE" name="attachment.label">
      <notes>
        <note category="file-source" priority="1">Part-DB1\src\Services\ElementTypeNameGenerator.php:79</note>
        <note priority="1">Part-DB1\src\Services\ElementTypeNameGenerator.php:79</note>
      </notes>
      <segment state="translated">
        <source>attachment.label</source>
        <target>Attachment</target>
      </segment>
    </unit>
    <unit id="ASJkLeb" name="attachment_type.label">
      <notes>
        <note category="file-source" priority="1">Part-DB1\src\Services\ElementTypeNameGenerator.php:81</note>
        <note priority="1">Part-DB1\src\Services\ElementTypeNameGenerator.php:81</note>
      </notes>
      <segment state="translated">
        <source>attachment_type.label</source>
        <target>Attachment type</target>
      </segment>
    </unit>
    <unit id="w.zcG5D" name="project.label">
      <notes>
        <note category="file-source" priority="1">Part-DB1\src\Services\ElementTypeNameGenerator.php:82</note>
        <note priority="1">Part-DB1\src\Services\ElementTypeNameGenerator.php:82</note>
      </notes>
      <segment state="translated">
        <source>project.label</source>
        <target>Project</target>
      </segment>
    </unit>
    <unit id="QPnDbnv" name="measurement_unit.label">
      <notes>
        <note category="file-source" priority="1">Part-DB1\src\Services\ElementTypeNameGenerator.php:85</note>
        <note priority="1">Part-DB1\src\Services\ElementTypeNameGenerator.php:85</note>
      </notes>
      <segment state="translated">
        <source>measurement_unit.label</source>
        <target>Measurement unit</target>
      </segment>
    </unit>
    <unit id="5lJftbn" name="currency.label">
      <notes>
        <note category="file-source" priority="1">Part-DB1\src\Services\ElementTypeNameGenerator.php:90</note>
        <note priority="1">Part-DB1\src\Services\ElementTypeNameGenerator.php:90</note>
      </notes>
      <segment state="translated">
        <source>currency.label</source>
        <target>Currency</target>
      </segment>
    </unit>
    <unit id="zD9yfVF" name="orderdetail.label">
      <notes>
        <note category="file-source" priority="1">Part-DB1\src\Services\ElementTypeNameGenerator.php:91</note>
        <note priority="1">Part-DB1\src\Services\ElementTypeNameGenerator.php:91</note>
      </notes>
      <segment state="translated">
        <source>orderdetail.label</source>
        <target>Order detail</target>
      </segment>
    </unit>
    <unit id="7_5mSa9" name="pricedetail.label">
      <notes>
        <note category="file-source" priority="1">Part-DB1\src\Services\ElementTypeNameGenerator.php:92</note>
        <note priority="1">Part-DB1\src\Services\ElementTypeNameGenerator.php:92</note>
      </notes>
      <segment state="translated">
        <source>pricedetail.label</source>
        <target>Price detail</target>
      </segment>
    </unit>
    <unit id="S4Z.EZY" name="user.label">
      <notes>
        <note category="file-source" priority="1">Part-DB1\src\Services\ElementTypeNameGenerator.php:94</note>
        <note priority="1">Part-DB1\src\Services\ElementTypeNameGenerator.php:94</note>
      </notes>
      <segment state="translated">
        <source>user.label</source>
        <target>User</target>
      </segment>
    </unit>
    <unit id="CxpVbHB" name="parameter.label">
      <notes>
        <note category="file-source" priority="1">Part-DB1\src\Services\ElementTypeNameGenerator.php:95</note>
      </notes>
      <segment state="translated">
        <source>parameter.label</source>
        <target>Parameter</target>
      </segment>
    </unit>
    <unit id="0koS1dD" name="label_profile.label">
      <notes>
        <note category="file-source" priority="1">Part-DB1\src\Services\ElementTypeNameGenerator.php:96</note>
      </notes>
      <segment state="translated">
        <source>label_profile.label</source>
        <target>Label profile</target>
      </segment>
    </unit>
    <unit id=".nBJJBz" name="log.element_deleted.old_name.unknown">
      <notes>
        <note category="file-source" priority="1">Part-DB1\src\Services\LogSystem\LogEntryExtraFormatter.php:176</note>
        <note priority="1">Part-DB1\src\Services\LogSystem\LogEntryExtraFormatter.php:161</note>
        <note priority="1">new</note>
      </notes>
      <segment state="final">
        <source>log.element_deleted.old_name.unknown</source>
        <target>Unknown</target>
      </segment>
    </unit>
    <unit id="jYAc6_i" name="markdown.loading">
      <notes>
        <note category="file-source" priority="1">Part-DB1\src\Services\MarkdownParser.php:73</note>
        <note priority="1">Part-DB1\src\Services\MarkdownParser.php:73</note>
      </notes>
      <segment state="translated">
        <source>markdown.loading</source>
        <target>Loading markdown. If this message does not disappear, try to reload the page.</target>
      </segment>
    </unit>
    <unit id="JVlktlG" name="pw_reset.email.subject">
      <notes>
        <note category="file-source" priority="1">Part-DB1\src\Services\PasswordResetManager.php:98</note>
        <note priority="1">Part-DB1\src\Services\PasswordResetManager.php:98</note>
      </notes>
      <segment state="translated">
        <source>pw_reset.email.subject</source>
        <target>Password reset for your Part-DB account</target>
      </segment>
    </unit>
    <unit id="_D86R1w" name="tree.tools.tools">
      <notes>
        <note category="file-source" priority="1">Part-DB1\src\Services\Trees\ToolsTreeBuilder.php:108</note>
      </notes>
      <segment state="translated">
        <source>tree.tools.tools</source>
        <target>Tools</target>
      </segment>
    </unit>
    <unit id="sgHHET2" name="tree.tools.edit">
      <notes>
        <note category="file-source" priority="1">Part-DB1\src\Services\Trees\ToolsTreeBuilder.php:109</note>
        <note priority="1">Part-DB1\src\Services\Trees\ToolsTreeBuilder.php:107</note>
        <note priority="1">src\Services\ToolsTreeBuilder.php:74</note>
      </notes>
      <segment state="translated">
        <source>tree.tools.edit</source>
        <target>Edit</target>
      </segment>
    </unit>
    <unit id="RRgi9vd" name="tree.tools.show">
      <notes>
        <note category="file-source" priority="1">Part-DB1\src\Services\Trees\ToolsTreeBuilder.php:110</note>
        <note priority="1">Part-DB1\src\Services\Trees\ToolsTreeBuilder.php:108</note>
        <note priority="1">src\Services\ToolsTreeBuilder.php:81</note>
      </notes>
      <segment state="translated">
        <source>tree.tools.show</source>
        <target>Show</target>
      </segment>
    </unit>
    <unit id="nQkvo2A" name="tree.tools.system">
      <notes>
        <note category="file-source" priority="1">Part-DB1\src\Services\Trees\ToolsTreeBuilder.php:111</note>
        <note priority="1">Part-DB1\src\Services\Trees\ToolsTreeBuilder.php:109</note>
      </notes>
      <segment state="translated">
        <source>tree.tools.system</source>
        <target>System</target>
      </segment>
    </unit>
    <unit id="Cd_wFWS" name="tree.tools.tools.label_dialog">
      <notes>
        <note category="file-source" priority="1">Part-DB1\src\Services\Trees\ToolsTreeBuilder.php:123</note>
      </notes>
      <segment state="translated">
        <source>tree.tools.tools.label_dialog</source>
        <target>Label generator</target>
      </segment>
    </unit>
    <unit id="fVHzYVj" name="tree.tools.tools.label_scanner">
      <notes>
        <note category="file-source" priority="1">Part-DB1\src\Services\Trees\ToolsTreeBuilder.php:130</note>
      </notes>
      <segment state="translated">
        <source>tree.tools.tools.label_scanner</source>
        <target>Scanner</target>
      </segment>
    </unit>
    <unit id="Umzi6EP" name="tree.tools.edit.attachment_types">
      <notes>
        <note category="file-source" priority="1">Part-DB1\src\Services\Trees\ToolsTreeBuilder.php:149</note>
        <note priority="1">Part-DB1\src\Services\Trees\ToolsTreeBuilder.php:126</note>
        <note priority="1">src\Services\ToolsTreeBuilder.php:62</note>
      </notes>
      <segment state="translated">
        <source>tree.tools.edit.attachment_types</source>
        <target>Attachment types</target>
      </segment>
    </unit>
    <unit id="IWpzGV5" name="tree.tools.edit.categories">
      <notes>
        <note category="file-source" priority="1">Part-DB1\src\Services\Trees\ToolsTreeBuilder.php:155</note>
        <note priority="1">Part-DB1\src\Services\Trees\ToolsTreeBuilder.php:132</note>
        <note priority="1">src\Services\ToolsTreeBuilder.php:64</note>
      </notes>
      <segment state="translated">
        <source>tree.tools.edit.categories</source>
        <target>Categories</target>
      </segment>
    </unit>
    <unit id="0I8lDuo" name="tree.tools.edit.projects">
      <notes>
        <note category="file-source" priority="1">Part-DB1\src\Services\Trees\ToolsTreeBuilder.php:161</note>
        <note priority="1">Part-DB1\src\Services\Trees\ToolsTreeBuilder.php:138</note>
        <note priority="1">src\Services\ToolsTreeBuilder.php:66</note>
      </notes>
      <segment state="translated">
        <source>tree.tools.edit.projects</source>
        <target>Projects</target>
      </segment>
    </unit>
    <unit id="BFfweU_" name="tree.tools.edit.suppliers">
      <notes>
        <note category="file-source" priority="1">Part-DB1\src\Services\Trees\ToolsTreeBuilder.php:167</note>
        <note priority="1">Part-DB1\src\Services\Trees\ToolsTreeBuilder.php:144</note>
        <note priority="1">src\Services\ToolsTreeBuilder.php:68</note>
      </notes>
      <segment state="translated">
        <source>tree.tools.edit.suppliers</source>
        <target>Suppliers</target>
      </segment>
    </unit>
    <unit id="bkM5GtE" name="tree.tools.edit.manufacturer">
      <notes>
        <note category="file-source" priority="1">Part-DB1\src\Services\Trees\ToolsTreeBuilder.php:173</note>
        <note priority="1">Part-DB1\src\Services\Trees\ToolsTreeBuilder.php:150</note>
        <note priority="1">src\Services\ToolsTreeBuilder.php:70</note>
      </notes>
      <segment state="translated">
        <source>tree.tools.edit.manufacturer</source>
        <target>Manufacturers</target>
      </segment>
    </unit>
    <unit id="0uWeEo4" name="tree.tools.edit.storelocation">
      <notes>
        <note category="file-source" priority="1">Part-DB1\src\Services\Trees\ToolsTreeBuilder.php:179</note>
        <note priority="1">Part-DB1\src\Services\Trees\ToolsTreeBuilder.php:156</note>
      </notes>
      <segment state="translated">
        <source>tree.tools.edit.storelocation</source>
        <target>Storage locations</target>
      </segment>
    </unit>
    <unit id="AQHSEDZ" name="tree.tools.edit.footprint">
      <notes>
        <note category="file-source" priority="1">Part-DB1\src\Services\Trees\ToolsTreeBuilder.php:185</note>
        <note priority="1">Part-DB1\src\Services\Trees\ToolsTreeBuilder.php:162</note>
      </notes>
      <segment state="translated">
        <source>tree.tools.edit.footprint</source>
        <target>Footprints</target>
      </segment>
    </unit>
    <unit id="RBBr5gI" name="tree.tools.edit.currency">
      <notes>
        <note category="file-source" priority="1">Part-DB1\src\Services\Trees\ToolsTreeBuilder.php:191</note>
        <note priority="1">Part-DB1\src\Services\Trees\ToolsTreeBuilder.php:168</note>
      </notes>
      <segment state="translated">
        <source>tree.tools.edit.currency</source>
        <target>Currencies</target>
      </segment>
    </unit>
    <unit id="624h27t" name="tree.tools.edit.measurement_unit">
      <notes>
        <note category="file-source" priority="1">Part-DB1\src\Services\Trees\ToolsTreeBuilder.php:197</note>
        <note priority="1">Part-DB1\src\Services\Trees\ToolsTreeBuilder.php:174</note>
      </notes>
      <segment state="translated">
        <source>tree.tools.edit.measurement_unit</source>
        <target>Measurement Unit</target>
      </segment>
    </unit>
    <unit id="YAalchf" name="tree.tools.edit.label_profile">
      <notes>
        <note category="file-source" priority="1">Part-DB1\src\Services\Trees\ToolsTreeBuilder.php:203</note>
      </notes>
      <segment state="translated">
        <source>tree.tools.edit.label_profile</source>
        <target>Label profiles</target>
      </segment>
    </unit>
    <unit id="CBX7i_1" name="tree.tools.edit.part">
      <notes>
        <note category="file-source" priority="1">Part-DB1\src\Services\Trees\ToolsTreeBuilder.php:209</note>
        <note priority="1">Part-DB1\src\Services\Trees\ToolsTreeBuilder.php:180</note>
      </notes>
      <segment state="translated">
        <source>tree.tools.edit.part</source>
        <target>New part</target>
      </segment>
    </unit>
    <unit id="cMe4sAM" name="tree.tools.show.all_parts">
      <notes>
        <note category="file-source" priority="1">Part-DB1\src\Services\Trees\ToolsTreeBuilder.php:226</note>
        <note priority="1">Part-DB1\src\Services\Trees\ToolsTreeBuilder.php:197</note>
        <note priority="1">src\Services\ToolsTreeBuilder.php:77</note>
      </notes>
      <segment state="translated">
        <source>tree.tools.show.all_parts</source>
        <target>Show all parts</target>
      </segment>
    </unit>
    <unit id="aGy9QbC" name="tree.tools.show.all_attachments">
      <notes>
        <note category="file-source" priority="1">Part-DB1\src\Services\Trees\ToolsTreeBuilder.php:232</note>
        <note priority="1">Part-DB1\src\Services\Trees\ToolsTreeBuilder.php:203</note>
      </notes>
      <segment state="translated">
        <source>tree.tools.show.all_attachments</source>
        <target>Attachments</target>
      </segment>
    </unit>
    <unit id="4_7bZqX" name="tree.tools.show.statistics">
      <notes>
        <note category="file-source" priority="1">Part-DB1\src\Services\Trees\ToolsTreeBuilder.php:239</note>
        <note priority="1">Part-DB1\src\Services\Trees\ToolsTreeBuilder.php:210</note>
        <note priority="1">new</note>
      </notes>
      <segment state="final">
        <source>tree.tools.show.statistics</source>
        <target>Statistics</target>
      </segment>
    </unit>
    <unit id="D1it4FK" name="tree.tools.system.users">
      <notes>
        <note category="file-source" priority="1">Part-DB1\src\Services\Trees\ToolsTreeBuilder.php:258</note>
        <note priority="1">Part-DB1\src\Services\Trees\ToolsTreeBuilder.php:229</note>
      </notes>
      <segment state="translated">
        <source>tree.tools.system.users</source>
        <target>Users</target>
      </segment>
    </unit>
    <unit id="7rI.aP2" name="tree.tools.system.groups">
      <notes>
        <note category="file-source" priority="1">Part-DB1\src\Services\Trees\ToolsTreeBuilder.php:264</note>
        <note priority="1">Part-DB1\src\Services\Trees\ToolsTreeBuilder.php:235</note>
      </notes>
      <segment state="translated">
        <source>tree.tools.system.groups</source>
        <target>Groups</target>
      </segment>
    </unit>
    <unit id="uwNvMFE" name="tree.tools.system.event_log">
      <notes>
        <note category="file-source" priority="1">Part-DB1\src\Services\Trees\ToolsTreeBuilder.php:271</note>
        <note priority="1">Part-DB1\src\Services\Trees\ToolsTreeBuilder.php:242</note>
        <note priority="1">new</note>
      </notes>
      <segment state="final">
        <source>tree.tools.system.event_log</source>
        <target>Event log</target>
      </segment>
    </unit>
    <unit id="Y7FfSJt" name="entity.tree.new">
      <notes>
        <note category="file-source" priority="1">Part-DB1\src\Services\Trees\TreeViewGenerator.php:95</note>
        <note priority="1">Part-DB1\src\Services\Trees\TreeViewGenerator.php:95</note>
        <note priority="1">src\Services\TreeBuilder.php:124</note>
      </notes>
      <segment state="translated">
        <source>entity.tree.new</source>
        <target>New Element</target>
      </segment>
    </unit>
    <unit id="3Vc5_D2" name="attachment.external_file">
      <notes>
        <note priority="1">Part-DB1\templates\Parts\info\_attachments_info.html.twig:34</note>
        <note category="state" priority="1">obsolete</note>
      </notes>
      <segment state="translated">
        <source>attachment.external_file</source>
        <target>External file</target>
      </segment>
    </unit>
    <unit id="gexfRxf" name="attachment.edit">
      <notes>
        <note priority="1">Part-DB1\templates\Parts\info\_attachments_info.html.twig:62</note>
        <note category="state" priority="1">obsolete</note>
      </notes>
      <segment state="translated">
        <source>attachment.edit</source>
        <target>Edit</target>
      </segment>
    </unit>
    <unit id="iqU5ScK" name="barcode.scan">
      <notes>
        <note priority="1">Part-DB1\templates\_navbar.html.twig:27</note>
        <note priority="1">templates\base.html.twig:88</note>
        <note category="state" priority="1">obsolete</note>
      </notes>
      <segment state="translated">
        <source>barcode.scan</source>
        <target>Scan Barcode</target>
      </segment>
    </unit>
    <unit id="HhQjrkN" name="user.theme.label">
      <notes>
        <note priority="1">Part-DB1\src\Form\UserSettingsType.php:119</note>
        <note priority="1">src\Form\UserSettingsType.php:49</note>
        <note category="state" priority="1">obsolete</note>
      </notes>
      <segment state="translated">
        <source>user.theme.label</source>
        <target>Theme</target>
      </segment>
    </unit>
    <unit id="Dpfk52." name="user_settings.theme.placeholder">
      <notes>
        <note priority="1">Part-DB1\src\Form\UserSettingsType.php:129</note>
        <note priority="1">src\Form\UserSettingsType.php:50</note>
        <note category="state" priority="1">obsolete</note>
      </notes>
      <segment state="translated">
        <source>user_settings.theme.placeholder</source>
        <target>Serverwide Theme</target>
      </segment>
    </unit>
    <unit id="oHq_Mt5" name="log.user_login.ip">
      <notes>
        <note priority="1">Part-DB1\src\Services\LogSystem\LogEntryExtraFormatter.php:100</note>
        <note priority="1">new</note>
        <note category="state" priority="1">obsolete</note>
      </notes>
      <segment state="final">
        <source>log.user_login.ip</source>
        <target>IP</target>
      </segment>
    </unit>
    <unit id="JEAFg3_" name="log.undo_mode.undo">
      <notes>
        <note priority="1">Part-DB1\src\Services\LogSystem\LogEntryExtraFormatter.php:128</note>
        <note priority="1">Part-DB1\src\Services\LogSystem\LogEntryExtraFormatter.php:150</note>
        <note priority="1">Part-DB1\src\Services\LogSystem\LogEntryExtraFormatter.php:169</note>
        <note priority="1">Part-DB1\src\Services\LogSystem\LogEntryExtraFormatter.php:207</note>
        <note priority="1">new</note>
        <note category="state" priority="1">obsolete</note>
      </notes>
      <segment state="final">
        <source>log.undo_mode.undo</source>
        <target>Change undone</target>
      </segment>
    </unit>
    <unit id="w9Ow4hB" name="log.undo_mode.revert">
      <notes>
        <note priority="1">Part-DB1\src\Services\LogSystem\LogEntryExtraFormatter.php:130</note>
        <note priority="1">Part-DB1\src\Services\LogSystem\LogEntryExtraFormatter.php:152</note>
        <note priority="1">Part-DB1\src\Services\LogSystem\LogEntryExtraFormatter.php:171</note>
        <note priority="1">Part-DB1\src\Services\LogSystem\LogEntryExtraFormatter.php:209</note>
        <note priority="1">new</note>
        <note category="state" priority="1">obsolete</note>
      </notes>
      <segment state="final">
        <source>log.undo_mode.revert</source>
        <target>Element reverted</target>
      </segment>
    </unit>
    <unit id="q6AoFKP" name="log.element_created.original_instock">
      <notes>
        <note priority="1">Part-DB1\src\Services\LogSystem\LogEntryExtraFormatter.php:139</note>
        <note priority="1">new</note>
        <note category="state" priority="1">obsolete</note>
      </notes>
      <segment state="final">
        <source>log.element_created.original_instock</source>
        <target>Old instock</target>
      </segment>
    </unit>
    <unit id="TutJY7L" name="log.element_deleted.old_name">
      <notes>
        <note priority="1">Part-DB1\src\Services\LogSystem\LogEntryExtraFormatter.php:160</note>
        <note priority="1">new</note>
        <note category="state" priority="1">obsolete</note>
      </notes>
      <segment state="final">
        <source>log.element_deleted.old_name</source>
        <target>Old name</target>
      </segment>
    </unit>
    <unit id="NyTftx6" name="log.element_edited.changed_fields">
      <notes>
        <note priority="1">Part-DB1\src\Services\LogSystem\LogEntryExtraFormatter.php:184</note>
        <note priority="1">new</note>
        <note category="state" priority="1">obsolete</note>
      </notes>
      <segment state="final">
        <source>log.element_edited.changed_fields</source>
        <target>Changed fields</target>
      </segment>
    </unit>
    <unit id="8YQSzN5" name="log.instock_changed.comment">
      <notes>
        <note priority="1">Part-DB1\src\Services\LogSystem\LogEntryExtraFormatter.php:198</note>
        <note priority="1">new</note>
        <note category="state" priority="1">obsolete</note>
      </notes>
      <segment state="final">
        <source>log.instock_changed.comment</source>
        <target>Comment</target>
      </segment>
    </unit>
    <unit id="ar.0VTi" name="log.collection_deleted.deleted">
      <notes>
        <note priority="1">Part-DB1\src\Services\LogSystem\LogEntryExtraFormatter.php:214</note>
        <note priority="1">new</note>
        <note category="state" priority="1">obsolete</note>
      </notes>
      <segment state="final">
        <source>log.collection_deleted.deleted</source>
        <target>Deleted element:</target>
      </segment>
    </unit>
    <unit id="rOLpDSq" name="go.exclamation">
      <notes>
        <note priority="1">templates\base.html.twig:81</note>
        <note priority="1">obsolete</note>
        <note category="state" priority="1">obsolete</note>
      </notes>
      <segment state="translated">
        <source>go.exclamation</source>
        <target>Go!</target>
      </segment>
    </unit>
    <unit id="rMCnZt." name="language.english">
      <notes>
        <note priority="1">templates\base.html.twig:109</note>
        <note priority="1">obsolete</note>
        <note category="state" priority="1">obsolete</note>
      </notes>
      <segment state="translated">
        <source>language.english</source>
        <target>English</target>
      </segment>
    </unit>
    <unit id="OmHgIys" name="language.german">
      <notes>
        <note priority="1">templates\base.html.twig:112</note>
        <note priority="1">obsolete</note>
        <note category="state" priority="1">obsolete</note>
      </notes>
      <segment state="translated">
        <source>language.german</source>
        <target>German</target>
      </segment>
    </unit>
    <unit id="EQgFD4g" name="flash.password_change_needed">
      <notes>
        <note priority="1">obsolete</note>
        <note category="state" priority="1">obsolete</note>
      </notes>
      <segment state="translated">
        <source>flash.password_change_needed</source>
        <target>Password change needed!</target>
      </segment>
    </unit>
    <unit id="ya0_S7f" name="attachment.table.type">
      <notes>
        <note priority="1">obsolete</note>
        <note category="state" priority="1">obsolete</note>
      </notes>
      <segment state="translated">
        <source>attachment.table.type</source>
        <target>Attachment type</target>
      </segment>
    </unit>
    <unit id="b_m6Jth" name="attachment.table.element">
      <notes>
        <note priority="1">obsolete</note>
        <note category="state" priority="1">obsolete</note>
      </notes>
      <segment state="translated">
        <source>attachment.table.element</source>
        <target>Associated element</target>
      </segment>
    </unit>
    <unit id="QRmJnyi" name="attachment.edit.isPicture">
      <notes>
        <note priority="1">obsolete</note>
        <note category="state" priority="1">obsolete</note>
      </notes>
      <segment state="translated">
        <source>attachment.edit.isPicture</source>
        <target>Picture?</target>
      </segment>
    </unit>
    <unit id="3lJuQED" name="attachment.edit.is3DModel">
      <notes>
        <note priority="1">obsolete</note>
        <note category="state" priority="1">obsolete</note>
      </notes>
      <segment state="translated">
        <source>attachment.edit.is3DModel</source>
        <target>3D model?</target>
      </segment>
    </unit>
    <unit id="ogh2av7" name="attachment.edit.isBuiltin">
      <notes>
        <note priority="1">obsolete</note>
        <note category="state" priority="1">obsolete</note>
      </notes>
      <segment state="translated">
        <source>attachment.edit.isBuiltin</source>
        <target>Builtin?</target>
      </segment>
    </unit>
    <unit id="ths2hVl" name="category.edit.default_comment.placeholder">
      <notes>
        <note priority="1">obsolete</note>
        <note category="state" priority="1">obsolete</note>
      </notes>
      <segment state="translated">
        <source>category.edit.default_comment.placeholder</source>
        <target>e.g. useful for switching</target>
      </segment>
    </unit>
    <unit id="n13qerD" name="tfa_backup.regenerate_codes">
      <notes>
        <note priority="1">obsolete</note>
        <note category="state" priority="1">obsolete</note>
      </notes>
      <segment state="translated">
        <source>tfa_backup.regenerate_codes</source>
        <target>Generate new backup codes</target>
      </segment>
    </unit>
    <unit id="lZvhKYu" name="validator.noneofitschild.self">
      <notes>
        <note priority="1">obsolete</note>
        <note category="state" priority="1">obsolete</note>
      </notes>
      <segment state="translated">
        <source>validator.noneofitschild.self</source>
        <target>A element can not be its own parent.</target>
      </segment>
    </unit>
    <unit id="pr07aV4" name="validator.noneofitschild.children">
      <notes>
        <note priority="1">obsolete</note>
        <note category="state" priority="1">obsolete</note>
      </notes>
      <segment state="translated">
        <source>validator.noneofitschild.children</source>
        <target>The parent can not be one of the children of itself.</target>
      </segment>
    </unit>
    <unit id="nd207H6" name="validator.part_lot.location_full.no_increasment">
      <notes>
        <note priority="1">obsolete</note>
        <note category="state" priority="1">obsolete</note>
      </notes>
      <segment state="translated">
        <source>validator.part_lot.location_full.no_increasment</source>
        <target>The storage location was marked as full, so you can not increase the instock amount. (New amount max. {{ old_amount }})</target>
      </segment>
    </unit>
    <unit id="R6Ov4Yt" name="validator.part_lot.location_full">
      <notes>
        <note priority="1">obsolete</note>
        <note category="state" priority="1">obsolete</note>
      </notes>
      <segment state="translated">
        <source>validator.part_lot.location_full</source>
        <target>The storage location was marked as full, so you can not add a new part to it.</target>
      </segment>
    </unit>
    <unit id="6vIlN5q" name="validator.part_lot.only_existing">
      <notes>
        <note priority="1">obsolete</note>
        <note category="state" priority="1">obsolete</note>
      </notes>
      <segment state="translated">
        <source>validator.part_lot.only_existing</source>
        <target>The storage location was marked as "only existing", so you can not add new part to it.</target>
      </segment>
    </unit>
    <unit id="BNQk2e7" name="validator.part_lot.single_part">
      <notes>
        <note priority="1">obsolete</note>
        <note category="state" priority="1">obsolete</note>
      </notes>
      <segment state="translated">
        <source>validator.part_lot.single_part</source>
        <target>The storage location was marked as "single part", so you can not add a new part to it.</target>
      </segment>
    </unit>
    <unit id="7yhBzTg" name="m_status.active.help">
      <notes>
        <note priority="1">obsolete</note>
        <note category="state" priority="1">obsolete</note>
      </notes>
      <segment state="translated">
        <source>m_status.active.help</source>
        <target>The part is currently and in the foreseeable future in production</target>
      </segment>
    </unit>
    <unit id="UsEaNqy" name="m_status.announced.help">
      <notes>
        <note priority="1">obsolete</note>
        <note category="state" priority="1">obsolete</note>
      </notes>
      <segment state="translated">
        <source>m_status.announced.help</source>
        <target>The part was announced but is not available yet.</target>
      </segment>
    </unit>
    <unit id="huj6JXj" name="m_status.discontinued.help">
      <notes>
        <note priority="1">obsolete</note>
        <note category="state" priority="1">obsolete</note>
      </notes>
      <segment state="translated">
        <source>m_status.discontinued.help</source>
        <target>The part is discontinued and not produced anymore.</target>
      </segment>
    </unit>
    <unit id="xytsZcE" name="m_status.eol.help">
      <notes>
        <note priority="1">obsolete</note>
        <note category="state" priority="1">obsolete</note>
      </notes>
      <segment state="translated">
        <source>m_status.eol.help</source>
        <target>The product has reached its end-of-life and the production will be stopped soon.</target>
      </segment>
    </unit>
    <unit id="t8VuM2P" name="m_status.nrfnd.help">
      <notes>
        <note priority="1">obsolete</note>
        <note category="state" priority="1">obsolete</note>
      </notes>
      <segment state="translated">
        <source>m_status.nrfnd.help</source>
        <target>The part is currently in production but is not recommended for new designs.</target>
      </segment>
    </unit>
    <unit id="8x._AWi" name="m_status.unknown.help">
      <notes>
        <note priority="1">obsolete</note>
        <note category="state" priority="1">obsolete</note>
      </notes>
      <segment state="translated">
        <source>m_status.unknown.help</source>
        <target>The manufacturing status of the part is not known.</target>
      </segment>
    </unit>
    <unit id="g4ahva6" name="flash.success">
      <notes>
        <note priority="1">obsolete</note>
        <note category="state" priority="1">obsolete</note>
      </notes>
      <segment state="translated">
        <source>flash.success</source>
        <target>Success</target>
      </segment>
    </unit>
    <unit id="NehzWgk" name="flash.error">
      <notes>
        <note priority="1">obsolete</note>
        <note category="state" priority="1">obsolete</note>
      </notes>
      <segment state="translated">
        <source>flash.error</source>
        <target>Error</target>
      </segment>
    </unit>
    <unit id="h8vhq_r" name="flash.warning">
      <notes>
        <note priority="1">obsolete</note>
        <note category="state" priority="1">obsolete</note>
      </notes>
      <segment state="translated">
        <source>flash.warning</source>
        <target>Warning</target>
      </segment>
    </unit>
    <unit id="m5p2YEz" name="flash.notice">
      <notes>
        <note priority="1">obsolete</note>
        <note category="state" priority="1">obsolete</note>
      </notes>
      <segment state="translated">
        <source>flash.notice</source>
        <target>Notice</target>
      </segment>
    </unit>
    <unit id="YA5xZMy" name="flash.info">
      <notes>
        <note priority="1">obsolete</note>
        <note category="state" priority="1">obsolete</note>
      </notes>
      <segment state="translated">
        <source>flash.info</source>
        <target>Info</target>
      </segment>
    </unit>
    <unit id="hYFfpL7" name="validator.noLockout">
      <notes>
        <note priority="1">obsolete</note>
        <note category="state" priority="1">obsolete</note>
      </notes>
      <segment state="translated">
        <source>validator.noLockout</source>
        <target>You can not withdraw yourself the "change permission" permission, to prevent that you lockout yourself accidentally.</target>
      </segment>
    </unit>
    <unit id="dxkuAbb" name="attachment_type.edit.filetype_filter">
      <notes>
        <note priority="1">obsolete</note>
        <note category="state" priority="1">obsolete</note>
      </notes>
      <segment state="translated">
        <source>attachment_type.edit.filetype_filter</source>
        <target>Allowed file extensions</target>
      </segment>
    </unit>
    <unit id="1KMaa2P" name="attachment_type.edit.filetype_filter.help">
      <notes>
        <note priority="1">obsolete</note>
        <note category="state" priority="1">obsolete</note>
      </notes>
      <segment state="translated">
        <source>attachment_type.edit.filetype_filter.help</source>
        <target>You can specify a comma separated list of file extension or mime types, which an uploaded file must have when assigned to this attachment type. To allow all supported image files, you can use image/*.</target>
      </segment>
    </unit>
    <unit id="wkNc9Pm" name="attachment_type.edit.filetype_filter.placeholder">
      <notes>
        <note priority="1">obsolete</note>
        <note category="state" priority="1">obsolete</note>
      </notes>
      <segment state="translated">
        <source>attachment_type.edit.filetype_filter.placeholder</source>
        <target>e.g. .txt, application/pdf, image/*</target>
      </segment>
    </unit>
    <unit id="nEC2Xzw" name="part.name.placeholder">
      <notes>
        <note priority="1">src\Form\PartType.php:63</note>
        <note priority="1">obsolete</note>
        <note category="state" priority="1">obsolete</note>
      </notes>
      <segment state="translated">
        <source>part.name.placeholder</source>
        <target>e.g. BC547</target>
      </segment>
    </unit>
    <unit id="SDbrzIT" name="entity.edit.not_selectable">
      <notes>
        <note priority="1">obsolete</note>
        <note category="state" priority="1">obsolete</note>
      </notes>
      <segment state="translated">
        <source>entity.edit.not_selectable</source>
        <target>Not selectable</target>
      </segment>
    </unit>
    <unit id="5aUSkZz" name="entity.edit.not_selectable.help">
      <notes>
        <note priority="1">obsolete</note>
        <note category="state" priority="1">obsolete</note>
      </notes>
      <segment state="translated">
        <source>entity.edit.not_selectable.help</source>
        <target>If this option is activated, this element can not be assigned to a part property. Useful if this element is just used for grouping.</target>
      </segment>
    </unit>
    <unit id="en0DwC3" name="bbcode.hint">
      <notes>
        <note priority="1">obsolete</note>
        <note category="state" priority="1">obsolete</note>
      </notes>
      <segment state="translated">
        <source>bbcode.hint</source>
        <target>You can use BBCode here (e.g. [b]Bold[/b])</target>
      </segment>
    </unit>
    <unit id="Q5hCjzL" name="entity.create">
      <notes>
        <note priority="1">obsolete</note>
        <note category="state" priority="1">obsolete</note>
      </notes>
      <segment state="translated">
        <source>entity.create</source>
        <target>Create element</target>
      </segment>
    </unit>
    <unit id="bBoYWyf" name="entity.edit.save">
      <notes>
        <note priority="1">obsolete</note>
        <note category="state" priority="1">obsolete</note>
      </notes>
      <segment state="translated">
        <source>entity.edit.save</source>
        <target>Save</target>
      </segment>
    </unit>
    <unit id="HeL2lAW" name="category.edit.disable_footprints">
      <notes>
        <note priority="1">obsolete</note>
        <note category="state" priority="1">obsolete</note>
      </notes>
      <segment state="translated">
        <source>category.edit.disable_footprints</source>
        <target>Disable footprints</target>
      </segment>
    </unit>
    <unit id="lpS1zKs" name="category.edit.disable_footprints.help">
      <notes>
        <note priority="1">obsolete</note>
        <note category="state" priority="1">obsolete</note>
      </notes>
      <segment state="translated">
        <source>category.edit.disable_footprints.help</source>
        <target>If this option is activated, the footprint property is disabled for all parts with this category.</target>
      </segment>
    </unit>
    <unit id="1w_nFL7" name="category.edit.disable_manufacturers">
      <notes>
        <note priority="1">obsolete</note>
        <note category="state" priority="1">obsolete</note>
      </notes>
      <segment state="translated">
        <source>category.edit.disable_manufacturers</source>
        <target>Disable manufacturers</target>
      </segment>
    </unit>
    <unit id="tNK6Sfl" name="category.edit.disable_manufacturers.help">
      <notes>
        <note priority="1">obsolete</note>
        <note category="state" priority="1">obsolete</note>
      </notes>
      <segment state="translated">
        <source>category.edit.disable_manufacturers.help</source>
        <target>If this option is activated, the manufacturer property is disabled for all parts with this category.</target>
      </segment>
    </unit>
    <unit id="HOZICfA" name="category.edit.disable_autodatasheets">
      <notes>
        <note priority="1">obsolete</note>
        <note category="state" priority="1">obsolete</note>
      </notes>
      <segment state="translated">
        <source>category.edit.disable_autodatasheets</source>
        <target>Disable automatic datasheet links</target>
      </segment>
    </unit>
    <unit id="5HWLQAL" name="category.edit.disable_autodatasheets.help">
      <notes>
        <note priority="1">obsolete</note>
        <note category="state" priority="1">obsolete</note>
      </notes>
      <segment state="translated">
        <source>category.edit.disable_autodatasheets.help</source>
        <target>If this option is activated, no automatic links to datasheets are created for parts with this category.</target>
      </segment>
    </unit>
    <unit id="lfFBz4D" name="category.edit.disable_properties">
      <notes>
        <note priority="1">obsolete</note>
        <note category="state" priority="1">obsolete</note>
      </notes>
      <segment state="translated">
        <source>category.edit.disable_properties</source>
        <target>Disable properties</target>
      </segment>
    </unit>
    <unit id="gu7SqNR" name="category.edit.disable_properties.help">
      <notes>
        <note priority="1">obsolete</note>
        <note category="state" priority="1">obsolete</note>
      </notes>
      <segment state="translated">
        <source>category.edit.disable_properties.help</source>
        <target>If this option is activated, the part properties are disabled for parts with this category.</target>
      </segment>
    </unit>
    <unit id="0FP6XeT" name="category.edit.partname_hint">
      <notes>
        <note priority="1">obsolete</note>
        <note category="state" priority="1">obsolete</note>
      </notes>
      <segment state="translated">
        <source>category.edit.partname_hint</source>
        <target>Part name hint</target>
      </segment>
    </unit>
    <unit id="BG4G_f9" name="category.edit.partname_hint.placeholder">
      <notes>
        <note priority="1">obsolete</note>
        <note category="state" priority="1">obsolete</note>
      </notes>
      <segment state="translated">
        <source>category.edit.partname_hint.placeholder</source>
        <target>e.g. 100nF</target>
      </segment>
    </unit>
    <unit id="LbTbeDm" name="category.edit.partname_regex">
      <notes>
        <note priority="1">obsolete</note>
        <note category="state" priority="1">obsolete</note>
      </notes>
      <segment state="translated">
        <source>category.edit.partname_regex</source>
        <target>Name filter</target>
      </segment>
    </unit>
    <unit id="UH78POJ" name="category.edit.default_description">
      <notes>
        <note priority="1">obsolete</note>
        <note category="state" priority="1">obsolete</note>
      </notes>
      <segment state="translated">
        <source>category.edit.default_description</source>
        <target>Default description</target>
      </segment>
    </unit>
    <unit id="8hlqVRs" name="category.edit.default_description.placeholder">
      <notes>
        <note priority="1">obsolete</note>
        <note category="state" priority="1">obsolete</note>
      </notes>
      <segment state="translated">
        <source>category.edit.default_description.placeholder</source>
        <target>e.g. Capacitor, 10mm x 10mm, SMD</target>
      </segment>
    </unit>
    <unit id="QMPrbSY" name="category.edit.default_comment">
      <notes>
        <note priority="1">obsolete</note>
        <note category="state" priority="1">obsolete</note>
      </notes>
      <segment state="translated">
        <source>category.edit.default_comment</source>
        <target>Default notes</target>
      </segment>
    </unit>
    <unit id="KN33Vgx" name="company.edit.address">
      <notes>
        <note priority="1">obsolete</note>
        <note category="state" priority="1">obsolete</note>
      </notes>
      <segment state="translated">
        <source>company.edit.address</source>
        <target>Address</target>
      </segment>
    </unit>
    <unit id="AMjZLA3" name="company.edit.address.placeholder">
      <notes>
        <note priority="1">obsolete</note>
        <note category="state" priority="1">obsolete</note>
      </notes>
      <segment state="translated">
        <source>company.edit.address.placeholder</source>
        <target>e.g. Examplestreet 314
Exampletown</target>
      </segment>
    </unit>
    <unit id="WoyE_3B" name="company.edit.phone_number">
      <notes>
        <note priority="1">obsolete</note>
        <note category="state" priority="1">obsolete</note>
      </notes>
      <segment state="translated">
        <source>company.edit.phone_number</source>
        <target>Phone number</target>
      </segment>
    </unit>
    <unit id="VSMS9Jw" name="company.edit.phone_number.placeholder">
      <notes>
        <note priority="1">obsolete</note>
        <note category="state" priority="1">obsolete</note>
      </notes>
      <segment state="translated">
        <source>company.edit.phone_number.placeholder</source>
        <target>+49 12345 6789</target>
      </segment>
    </unit>
    <unit id="khUB2so" name="company.edit.fax_number">
      <notes>
        <note priority="1">obsolete</note>
        <note category="state" priority="1">obsolete</note>
      </notes>
      <segment state="translated">
        <source>company.edit.fax_number</source>
        <target>Fax number</target>
      </segment>
    </unit>
    <unit id="63TXMfg" name="company.edit.email">
      <notes>
        <note priority="1">obsolete</note>
        <note category="state" priority="1">obsolete</note>
      </notes>
      <segment state="translated">
        <source>company.edit.email</source>
        <target>Email</target>
      </segment>
    </unit>
    <unit id="vTq5HxO" name="company.edit.email.placeholder">
      <notes>
        <note priority="1">obsolete</note>
        <note category="state" priority="1">obsolete</note>
      </notes>
      <segment state="translated">
        <source>company.edit.email.placeholder</source>
        <target>e.g. contact@foo.bar</target>
      </segment>
    </unit>
    <unit id="jv3fl1U" name="company.edit.website">
      <notes>
        <note priority="1">obsolete</note>
        <note category="state" priority="1">obsolete</note>
      </notes>
      <segment state="translated">
        <source>company.edit.website</source>
        <target>Website</target>
      </segment>
    </unit>
    <unit id="fCwuIQc" name="company.edit.website.placeholder">
      <notes>
        <note priority="1">obsolete</note>
        <note category="state" priority="1">obsolete</note>
      </notes>
      <segment state="translated">
        <source>company.edit.website.placeholder</source>
        <target>https://www.foo.bar</target>
      </segment>
    </unit>
    <unit id="l4BUu.S" name="company.edit.auto_product_url">
      <notes>
        <note priority="1">obsolete</note>
        <note category="state" priority="1">obsolete</note>
      </notes>
      <segment state="translated">
        <source>company.edit.auto_product_url</source>
        <target>Product URL</target>
      </segment>
    </unit>
    <unit id="UaJhZGe" name="company.edit.auto_product_url.help">
      <notes>
        <note priority="1">obsolete</note>
        <note category="state" priority="1">obsolete</note>
      </notes>
      <segment state="translated">
        <source>company.edit.auto_product_url.help</source>
        <target>This field is used to determine a link to the part on the company page. %PARTNUMBER% will be replaced with the order number.</target>
      </segment>
    </unit>
    <unit id="22S3ulf" name="company.edit.auto_product_url.placeholder">
      <notes>
        <note priority="1">obsolete</note>
        <note category="state" priority="1">obsolete</note>
      </notes>
      <segment state="translated">
        <source>company.edit.auto_product_url.placeholder</source>
        <target>https://foo.bar/product/%PARTNUMBER%</target>
      </segment>
    </unit>
    <unit id="NZUfSAR" name="currency.edit.iso_code">
      <notes>
        <note priority="1">obsolete</note>
        <note category="state" priority="1">obsolete</note>
      </notes>
      <segment state="translated">
        <source>currency.edit.iso_code</source>
        <target>ISO code</target>
      </segment>
    </unit>
    <unit id="9YIkqmF" name="currency.edit.exchange_rate">
      <notes>
        <note priority="1">obsolete</note>
        <note category="state" priority="1">obsolete</note>
      </notes>
      <segment state="translated">
        <source>currency.edit.exchange_rate</source>
        <target>Exchange rate</target>
      </segment>
    </unit>
    <unit id="n496LjY" name="footprint.edit.3d_model">
      <notes>
        <note priority="1">obsolete</note>
        <note category="state" priority="1">obsolete</note>
      </notes>
      <segment state="translated">
        <source>footprint.edit.3d_model</source>
        <target>3D model</target>
      </segment>
    </unit>
    <unit id="bxMaU3Y" name="mass_creation.lines">
      <notes>
        <note priority="1">obsolete</note>
        <note category="state" priority="1">obsolete</note>
      </notes>
      <segment state="translated">
        <source>mass_creation.lines</source>
        <target>Input</target>
      </segment>
    </unit>
    <unit id="nIwyuSG" name="mass_creation.lines.placeholder">
      <notes>
        <note priority="1">obsolete</note>
        <note category="state" priority="1">obsolete</note>
      </notes>
      <segment state="translated">
        <source>mass_creation.lines.placeholder</source>
        <target>Element 1
   Element 1.1
      Element 1.1.1
   Element 1.2
Element 2
Element 3</target>
      </segment>
    </unit>
    <unit id="yOi8.bI" name="entity.mass_creation.btn">
      <notes>
        <note priority="1">obsolete</note>
        <note category="state" priority="1">obsolete</note>
      </notes>
      <segment state="translated">
        <source>entity.mass_creation.btn</source>
        <target>Create</target>
      </segment>
    </unit>
    <unit id="oqwo_n5" name="measurement_unit.edit.is_integer">
      <notes>
        <note priority="1">obsolete</note>
        <note category="state" priority="1">obsolete</note>
      </notes>
      <segment state="translated">
        <source>measurement_unit.edit.is_integer</source>
        <target>Is integer</target>
      </segment>
    </unit>
    <unit id="ks8LoMb" name="measurement_unit.edit.is_integer.help">
      <notes>
        <note priority="1">obsolete</note>
        <note category="state" priority="1">obsolete</note>
      </notes>
      <segment state="translated">
        <source>measurement_unit.edit.is_integer.help</source>
        <target>If this option is activated, all values with this unit will be rounded to whole numbers.</target>
      </segment>
    </unit>
    <unit id=".TAAW6t" name="measurement_unit.edit.use_si_prefix">
      <notes>
        <note priority="1">obsolete</note>
        <note category="state" priority="1">obsolete</note>
      </notes>
      <segment state="translated">
        <source>measurement_unit.edit.use_si_prefix</source>
        <target>Use SI prefix</target>
      </segment>
    </unit>
    <unit id="EZh.nn7" name="measurement_unit.edit.use_si_prefix.help">
      <notes>
        <note priority="1">obsolete</note>
        <note category="state" priority="1">obsolete</note>
      </notes>
      <segment state="translated">
        <source>measurement_unit.edit.use_si_prefix.help</source>
        <target>If this option is activated, values are outputted with SI prefixes (e.g. 1,2kg instead of 1200g)</target>
      </segment>
    </unit>
    <unit id="zha3lRe" name="measurement_unit.edit.unit_symbol">
      <notes>
        <note priority="1">obsolete</note>
        <note category="state" priority="1">obsolete</note>
      </notes>
      <segment state="translated">
        <source>measurement_unit.edit.unit_symbol</source>
        <target>Unit symbol</target>
      </segment>
    </unit>
    <unit id="AxSvu9V" name="measurement_unit.edit.unit_symbol.placeholder">
      <notes>
        <note priority="1">obsolete</note>
        <note category="state" priority="1">obsolete</note>
      </notes>
      <segment state="translated">
        <source>measurement_unit.edit.unit_symbol.placeholder</source>
        <target>e.g. m</target>
      </segment>
    </unit>
    <unit id="L68lNgx" name="storelocation.edit.is_full.label">
      <notes>
        <note priority="1">obsolete</note>
        <note category="state" priority="1">obsolete</note>
      </notes>
      <segment state="translated">
        <source>storelocation.edit.is_full.label</source>
        <target>Storelocation full</target>
      </segment>
    </unit>
    <unit id="dsw_ivP" name="storelocation.edit.is_full.help">
      <notes>
        <note priority="1">obsolete</note>
        <note category="state" priority="1">obsolete</note>
      </notes>
      <segment state="translated">
        <source>storelocation.edit.is_full.help</source>
        <target>If this option is selected, it is neither possible to add new parts to this storelocation or to increase the amount of existing parts.</target>
      </segment>
    </unit>
    <unit id="jenFqgq" name="storelocation.limit_to_existing.label">
      <notes>
        <note priority="1">obsolete</note>
        <note category="state" priority="1">obsolete</note>
      </notes>
      <segment state="translated">
        <source>storelocation.limit_to_existing.label</source>
        <target>Limit to existing parts</target>
      </segment>
    </unit>
    <unit id="ftawtbm" name="storelocation.limit_to_existing.help">
      <notes>
        <note priority="1">obsolete</note>
        <note category="state" priority="1">obsolete</note>
      </notes>
      <segment state="translated">
        <source>storelocation.limit_to_existing.help</source>
        <target>If this option is activated, it is not possible to add new parts to this storelocation, but the amount of existing parts can be increased.</target>
      </segment>
    </unit>
    <unit id="1DWk7ny" name="storelocation.only_single_part.label">
      <notes>
        <note priority="1">obsolete</note>
        <note category="state" priority="1">obsolete</note>
      </notes>
      <segment state="translated">
        <source>storelocation.only_single_part.label</source>
        <target>Only single part</target>
      </segment>
    </unit>
    <unit id="np0unjZ" name="storelocation.only_single_part.help">
      <notes>
        <note priority="1">obsolete</note>
        <note category="state" priority="1">obsolete</note>
      </notes>
      <segment state="translated">
        <source>storelocation.only_single_part.help</source>
        <target>If this option is activated, only a single part (with every amount) can be assigned to this storage location. Useful for small SMD boxes or feeders.</target>
      </segment>
    </unit>
    <unit id="AE1UiRe" name="storelocation.storage_type.label">
      <notes>
        <note priority="1">obsolete</note>
        <note category="state" priority="1">obsolete</note>
      </notes>
      <segment state="translated">
        <source>storelocation.storage_type.label</source>
        <target>Storage type</target>
      </segment>
    </unit>
    <unit id="3UBRYaM" name="storelocation.storage_type.help">
      <notes>
        <note priority="1">obsolete</note>
        <note category="state" priority="1">obsolete</note>
      </notes>
      <segment state="translated">
        <source>storelocation.storage_type.help</source>
        <target>You can select a measurement unit here, which a part must have to be able to be assigned to this storage location</target>
      </segment>
    </unit>
    <unit id="xBJM0.O" name="supplier.edit.default_currency">
      <notes>
        <note priority="1">obsolete</note>
        <note category="state" priority="1">obsolete</note>
      </notes>
      <segment state="translated">
        <source>supplier.edit.default_currency</source>
        <target>Default currency</target>
      </segment>
    </unit>
    <unit id="9o2s0eF" name="supplier.shipping_costs.label">
      <notes>
        <note priority="1">obsolete</note>
        <note category="state" priority="1">obsolete</note>
      </notes>
      <segment state="translated">
        <source>supplier.shipping_costs.label</source>
        <target>Shipping Costs</target>
      </segment>
    </unit>
    <unit id="sG3lwwH" name="user.username.placeholder">
      <notes>
        <note priority="1">obsolete</note>
        <note category="state" priority="1">obsolete</note>
      </notes>
      <segment state="translated">
        <source>user.username.placeholder</source>
        <target>e.g. j.doe</target>
      </segment>
    </unit>
    <unit id="birjZUl" name="user.firstName.placeholder">
      <notes>
        <note priority="1">obsolete</note>
        <note category="state" priority="1">obsolete</note>
      </notes>
      <segment state="translated">
        <source>user.firstName.placeholder</source>
        <target>e.g John</target>
      </segment>
    </unit>
    <unit id="Z9pc7NJ" name="user.lastName.placeholder">
      <notes>
        <note priority="1">obsolete</note>
        <note category="state" priority="1">obsolete</note>
      </notes>
      <segment state="translated">
        <source>user.lastName.placeholder</source>
        <target>e.g. Doe</target>
      </segment>
    </unit>
    <unit id="VLB.yla" name="user.email.placeholder">
      <notes>
        <note priority="1">obsolete</note>
        <note category="state" priority="1">obsolete</note>
      </notes>
      <segment state="translated">
        <source>user.email.placeholder</source>
        <target>j.doe@ecorp.com</target>
      </segment>
    </unit>
    <unit id="UjUjKNF" name="user.department.placeholder">
      <notes>
        <note priority="1">obsolete</note>
        <note category="state" priority="1">obsolete</note>
      </notes>
      <segment state="translated">
        <source>user.department.placeholder</source>
        <target>e.g. Development</target>
      </segment>
    </unit>
    <unit id="C65DPNY" name="user.settings.pw_new.label">
      <notes>
        <note priority="1">obsolete</note>
        <note category="state" priority="1">obsolete</note>
      </notes>
      <segment state="translated">
        <source>user.settings.pw_new.label</source>
        <target>New password</target>
      </segment>
    </unit>
    <unit id="isiBSF3" name="user.settings.pw_confirm.label">
      <notes>
        <note priority="1">obsolete</note>
        <note category="state" priority="1">obsolete</note>
      </notes>
      <segment state="translated">
        <source>user.settings.pw_confirm.label</source>
        <target>Confirm new password</target>
      </segment>
    </unit>
    <unit id="coDk7Mi" name="user.edit.needs_pw_change">
      <notes>
        <note priority="1">obsolete</note>
        <note category="state" priority="1">obsolete</note>
      </notes>
      <segment state="translated">
        <source>user.edit.needs_pw_change</source>
        <target>User needs to change password</target>
      </segment>
    </unit>
    <unit id="aU6FQLf" name="user.edit.user_disabled">
      <notes>
        <note priority="1">obsolete</note>
        <note category="state" priority="1">obsolete</note>
      </notes>
      <segment state="translated">
        <source>user.edit.user_disabled</source>
        <target>User disabled (no login possible)</target>
      </segment>
    </unit>
    <unit id="zPJhxi6" name="user.create">
      <notes>
        <note priority="1">obsolete</note>
        <note category="state" priority="1">obsolete</note>
      </notes>
      <segment state="translated">
        <source>user.create</source>
        <target>Create user</target>
      </segment>
    </unit>
    <unit id="SxI0Jji" name="user.edit.save">
      <notes>
        <note priority="1">obsolete</note>
        <note category="state" priority="1">obsolete</note>
      </notes>
      <segment state="translated">
        <source>user.edit.save</source>
        <target>Save</target>
      </segment>
    </unit>
    <unit id="oGnU8Jt" name="entity.edit.reset">
      <notes>
        <note priority="1">obsolete</note>
        <note category="state" priority="1">obsolete</note>
      </notes>
      <segment state="translated">
        <source>entity.edit.reset</source>
        <target>Discard changes</target>
      </segment>
    </unit>
    <unit id="7TiUzGF" name="part.withdraw.btn">
      <notes>
        <note priority="1">templates\Parts\show_part_info.html.twig:166</note>
        <note priority="1">obsolete</note>
        <note category="state" priority="1">obsolete</note>
      </notes>
      <segment state="translated">
        <source>part.withdraw.btn</source>
        <target>Withdraw</target>
      </segment>
    </unit>
    <unit id="RVKdVNt" name="part.withdraw.comment:">
      <notes>
        <note priority="1">templates\Parts\show_part_info.html.twig:171</note>
        <note priority="1">obsolete</note>
        <note category="state" priority="1">obsolete</note>
      </notes>
      <segment state="translated">
        <source>part.withdraw.comment:</source>
        <target>Comment/Purpose</target>
      </segment>
    </unit>
    <unit id="kXcojTi" name="part.add.caption">
      <notes>
        <note priority="1">templates\Parts\show_part_info.html.twig:189</note>
        <note priority="1">obsolete</note>
        <note category="state" priority="1">obsolete</note>
      </notes>
      <segment state="translated">
        <source>part.add.caption</source>
        <target>Add parts</target>
      </segment>
    </unit>
    <unit id="rYoCVp9" name="part.add.btn">
      <notes>
        <note priority="1">templates\Parts\show_part_info.html.twig:194</note>
        <note priority="1">obsolete</note>
        <note category="state" priority="1">obsolete</note>
      </notes>
      <segment state="translated">
        <source>part.add.btn</source>
        <target>Add</target>
      </segment>
    </unit>
    <unit id="4CUEJg5" name="part.add.comment">
      <notes>
        <note priority="1">templates\Parts\show_part_info.html.twig:199</note>
        <note priority="1">obsolete</note>
        <note category="state" priority="1">obsolete</note>
      </notes>
      <segment state="translated">
        <source>part.add.comment</source>
        <target>Comment/Purpose</target>
      </segment>
    </unit>
    <unit id="zIFsIyd" name="admin.comment">
      <notes>
        <note priority="1">templates\AdminPages\CompanyAdminBase.html.twig:15</note>
        <note priority="1">obsolete</note>
        <note category="state" priority="1">obsolete</note>
      </notes>
      <segment state="translated">
        <source>admin.comment</source>
        <target>Notes</target>
      </segment>
    </unit>
    <unit id="74zmrRr" name="manufacturer_url.label">
      <notes>
        <note priority="1">src\Form\PartType.php:83</note>
        <note priority="1">obsolete</note>
        <note category="state" priority="1">obsolete</note>
      </notes>
      <segment state="translated">
        <source>manufacturer_url.label</source>
        <target>Manufacturer link</target>
      </segment>
    </unit>
    <unit id="8QVpbd0" name="part.description.placeholder">
      <notes>
        <note priority="1">src\Form\PartType.php:66</note>
        <note priority="1">obsolete</note>
        <note category="state" priority="1">obsolete</note>
      </notes>
      <segment state="translated">
        <source>part.description.placeholder</source>
        <target>e.g. NPN 45V 0,1A 0,5W</target>
      </segment>
    </unit>
    <unit id="w_lfSsB" name="part.instock.placeholder">
      <notes>
        <note priority="1">src\Form\PartType.php:69</note>
        <note priority="1">obsolete</note>
        <note category="state" priority="1">obsolete</note>
      </notes>
      <segment state="translated">
        <source>part.instock.placeholder</source>
        <target>e.g. 10</target>
      </segment>
    </unit>
    <unit id="58zdDWF" name="part.mininstock.placeholder">
      <notes>
        <note priority="1">src\Form\PartType.php:72</note>
        <note priority="1">obsolete</note>
        <note category="state" priority="1">obsolete</note>
      </notes>
      <segment state="translated">
        <source>part.mininstock.placeholder</source>
        <target>e.g. 5</target>
      </segment>
    </unit>
    <unit id="cpRdMwo" name="part.order.price_per">
      <notes>
        <note priority="1">obsolete</note>
        <note category="state" priority="1">obsolete</note>
      </notes>
      <segment state="translated">
        <source>part.order.price_per</source>
        <target>Price per</target>
      </segment>
    </unit>
    <unit id="1n22zD9" name="part.withdraw.caption">
      <notes>
        <note priority="1">obsolete</note>
        <note category="state" priority="1">obsolete</note>
      </notes>
      <segment state="translated">
        <source>part.withdraw.caption</source>
        <target>Withdraw parts</target>
      </segment>
    </unit>
    <unit id="pVVBLyB" name="datatable.datatable.lengthMenu">
      <notes>
        <note priority="1">obsolete</note>
        <note category="state" priority="1">obsolete</note>
      </notes>
      <segment state="translated">
        <source>datatable.datatable.lengthMenu</source>
        <target>_MENU_</target>
      </segment>
    </unit>
    <unit id="P.GFwjI" name="perm.group.parts">
      <notes>
        <note priority="1">obsolete</note>
        <note category="state" priority="1">obsolete</note>
      </notes>
      <segment state="translated">
        <source>perm.group.parts</source>
        <target>Parts</target>
      </segment>
    </unit>
    <unit id="WLb5wES" name="perm.group.structures">
      <notes>
        <note priority="1">obsolete</note>
        <note category="state" priority="1">obsolete</note>
      </notes>
      <segment state="translated">
        <source>perm.group.structures</source>
        <target>Data structures</target>
      </segment>
    </unit>
    <unit id="ziA7M4Z" name="perm.group.system">
      <notes>
        <note priority="1">obsolete</note>
        <note category="state" priority="1">obsolete</note>
      </notes>
      <segment state="translated">
        <source>perm.group.system</source>
        <target>System</target>
      </segment>
    </unit>
    <unit id="qPM1wy5" name="perm.parts">
      <notes>
        <note priority="1">obsolete</note>
        <note category="state" priority="1">obsolete</note>
      </notes>
      <segment state="translated">
        <source>perm.parts</source>
        <target>Parts</target>
      </segment>
    </unit>
    <unit id="eeUmOBN" name="perm.read">
      <notes>
        <note priority="1">obsolete</note>
        <note category="state" priority="1">obsolete</note>
      </notes>
      <segment state="translated">
        <source>perm.read</source>
        <target>View</target>
      </segment>
    </unit>
    <unit id="lMypPBw" name="perm.edit">
      <notes>
        <note priority="1">obsolete</note>
        <note category="state" priority="1">obsolete</note>
      </notes>
      <segment state="translated">
        <source>perm.edit</source>
        <target>Edit</target>
      </segment>
    </unit>
    <unit id="d8mILUm" name="perm.create">
      <notes>
        <note priority="1">obsolete</note>
        <note category="state" priority="1">obsolete</note>
      </notes>
      <segment state="translated">
        <source>perm.create</source>
        <target>Create</target>
      </segment>
    </unit>
    <unit id="cPI6oKn" name="perm.part.move">
      <notes>
        <note priority="1">obsolete</note>
        <note category="state" priority="1">obsolete</note>
      </notes>
      <segment state="translated">
        <source>perm.part.move</source>
        <target>Change category</target>
      </segment>
    </unit>
    <unit id="oCKKcDZ" name="perm.delete">
      <notes>
        <note priority="1">obsolete</note>
        <note category="state" priority="1">obsolete</note>
      </notes>
      <segment state="translated">
        <source>perm.delete</source>
        <target>Delete</target>
      </segment>
    </unit>
    <unit id="blHcQm6" name="perm.part.search">
      <notes>
        <note priority="1">obsolete</note>
        <note category="state" priority="1">obsolete</note>
      </notes>
      <segment state="translated">
        <source>perm.part.search</source>
        <target>Search</target>
      </segment>
    </unit>
    <unit id="YaLEthp" name="perm.part.all_parts">
      <notes>
        <note priority="1">obsolete</note>
        <note category="state" priority="1">obsolete</note>
      </notes>
      <segment state="translated">
        <source>perm.part.all_parts</source>
        <target>List all parts</target>
      </segment>
    </unit>
    <unit id="QTbFLlT" name="perm.part.no_price_parts">
      <notes>
        <note priority="1">obsolete</note>
        <note category="state" priority="1">obsolete</note>
      </notes>
      <segment state="translated">
        <source>perm.part.no_price_parts</source>
        <target>List parts without price info</target>
      </segment>
    </unit>
    <unit id="ym76SPS" name="perm.part.obsolete_parts">
      <notes>
        <note priority="1">obsolete</note>
        <note category="state" priority="1">obsolete</note>
      </notes>
      <segment state="translated">
        <source>perm.part.obsolete_parts</source>
        <target>List obsolete parts</target>
      </segment>
    </unit>
    <unit id="juT_zEM" name="perm.part.unknown_instock_parts">
      <notes>
        <note priority="1">obsolete</note>
        <note category="state" priority="1">obsolete</note>
      </notes>
      <segment state="translated">
        <source>perm.part.unknown_instock_parts</source>
        <target>Show parts with unknown instock</target>
      </segment>
    </unit>
    <unit id="NiOXKwC" name="perm.part.change_favorite">
      <notes>
        <note priority="1">obsolete</note>
        <note category="state" priority="1">obsolete</note>
      </notes>
      <segment state="translated">
        <source>perm.part.change_favorite</source>
        <target>Change favorite status</target>
      </segment>
    </unit>
    <unit id="TXG_vef" name="perm.part.show_favorite">
      <notes>
        <note priority="1">obsolete</note>
        <note category="state" priority="1">obsolete</note>
      </notes>
      <segment state="translated">
        <source>perm.part.show_favorite</source>
        <target>List favorite parts</target>
      </segment>
    </unit>
    <unit id="GMNxlDb" name="perm.part.show_last_edit_parts">
      <notes>
        <note priority="1">obsolete</note>
        <note category="state" priority="1">obsolete</note>
      </notes>
      <segment state="translated">
        <source>perm.part.show_last_edit_parts</source>
        <target>Show last edited/added parts</target>
      </segment>
    </unit>
    <unit id="7C4wYps" name="perm.part.show_users">
      <notes>
        <note priority="1">obsolete</note>
        <note category="state" priority="1">obsolete</note>
      </notes>
      <segment state="translated">
        <source>perm.part.show_users</source>
        <target>Show last modifying user</target>
      </segment>
    </unit>
    <unit id="IOXC4wr" name="perm.part.show_history">
      <notes>
        <note priority="1">obsolete</note>
        <note category="state" priority="1">obsolete</note>
      </notes>
      <segment state="translated">
        <source>perm.part.show_history</source>
        <target>Show history</target>
      </segment>
    </unit>
    <unit id="JnfedoQ" name="perm.part.name">
      <notes>
        <note priority="1">obsolete</note>
        <note category="state" priority="1">obsolete</note>
      </notes>
      <segment state="translated">
        <source>perm.part.name</source>
        <target>Name</target>
      </segment>
    </unit>
    <unit id="5a.KkeU" name="perm.part.description">
      <notes>
        <note priority="1">obsolete</note>
        <note category="state" priority="1">obsolete</note>
      </notes>
      <segment state="translated">
        <source>perm.part.description</source>
        <target>Description</target>
      </segment>
    </unit>
    <unit id="zLUHVDn" name="perm.part.instock">
      <notes>
        <note priority="1">obsolete</note>
        <note category="state" priority="1">obsolete</note>
      </notes>
      <segment state="translated">
        <source>perm.part.instock</source>
        <target>Instock</target>
      </segment>
    </unit>
    <unit id="0woqdF9" name="perm.part.mininstock">
      <notes>
        <note priority="1">obsolete</note>
        <note category="state" priority="1">obsolete</note>
      </notes>
      <segment state="translated">
        <source>perm.part.mininstock</source>
        <target>Minimum instock</target>
      </segment>
    </unit>
    <unit id="IXHxTEP" name="perm.part.comment">
      <notes>
        <note priority="1">obsolete</note>
        <note category="state" priority="1">obsolete</note>
      </notes>
      <segment state="translated">
        <source>perm.part.comment</source>
        <target>Notes</target>
      </segment>
    </unit>
    <unit id="B_OF7Kn" name="perm.part.storelocation">
      <notes>
        <note priority="1">obsolete</note>
        <note category="state" priority="1">obsolete</note>
      </notes>
      <segment state="translated">
        <source>perm.part.storelocation</source>
        <target>Storelocation</target>
      </segment>
    </unit>
    <unit id="yPQiYsi" name="perm.part.manufacturer">
      <notes>
        <note priority="1">obsolete</note>
        <note category="state" priority="1">obsolete</note>
      </notes>
      <segment state="translated">
        <source>perm.part.manufacturer</source>
        <target>Manufacturer</target>
      </segment>
    </unit>
    <unit id="L2pl0H1" name="perm.part.orderdetails">
      <notes>
        <note priority="1">obsolete</note>
        <note category="state" priority="1">obsolete</note>
      </notes>
      <segment state="translated">
        <source>perm.part.orderdetails</source>
        <target>Order information</target>
      </segment>
    </unit>
    <unit id="4CedmDv" name="perm.part.prices">
      <notes>
        <note priority="1">obsolete</note>
        <note category="state" priority="1">obsolete</note>
      </notes>
      <segment state="translated">
        <source>perm.part.prices</source>
        <target>Prices</target>
      </segment>
    </unit>
    <unit id="3.LGmWy" name="perm.part.attachments">
      <notes>
        <note priority="1">obsolete</note>
        <note category="state" priority="1">obsolete</note>
      </notes>
      <segment state="translated">
        <source>perm.part.attachments</source>
        <target>File attachments</target>
      </segment>
    </unit>
    <unit id="VkclZwf" name="perm.part.order">
      <notes>
        <note priority="1">obsolete</note>
        <note category="state" priority="1">obsolete</note>
      </notes>
      <segment state="translated">
        <source>perm.part.order</source>
        <target>Orders</target>
      </segment>
    </unit>
    <unit id="XPba.S5" name="perm.storelocations">
      <notes>
        <note priority="1">obsolete</note>
        <note category="state" priority="1">obsolete</note>
      </notes>
      <segment state="translated">
        <source>perm.storelocations</source>
        <target>Storelocations</target>
      </segment>
    </unit>
    <unit id="1MkJQeq" name="perm.move">
      <notes>
        <note priority="1">obsolete</note>
        <note category="state" priority="1">obsolete</note>
      </notes>
      <segment state="translated">
        <source>perm.move</source>
        <target>Move</target>
      </segment>
    </unit>
    <unit id="IRFIEMr" name="perm.list_parts">
      <notes>
        <note priority="1">obsolete</note>
        <note category="state" priority="1">obsolete</note>
      </notes>
      <segment state="translated">
        <source>perm.list_parts</source>
        <target>List parts</target>
      </segment>
    </unit>
    <unit id="h6Bzdt0" name="perm.part.footprints">
      <notes>
        <note priority="1">obsolete</note>
        <note category="state" priority="1">obsolete</note>
      </notes>
      <segment state="translated">
        <source>perm.part.footprints</source>
        <target>Footprints</target>
      </segment>
    </unit>
    <unit id="f6E.ER4" name="perm.part.categories">
      <notes>
        <note priority="1">obsolete</note>
        <note category="state" priority="1">obsolete</note>
      </notes>
      <segment state="translated">
        <source>perm.part.categories</source>
        <target>Categories</target>
      </segment>
    </unit>
    <unit id="yYWackl" name="perm.part.supplier">
      <notes>
        <note priority="1">obsolete</note>
        <note category="state" priority="1">obsolete</note>
      </notes>
      <segment state="translated">
        <source>perm.part.supplier</source>
        <target>Suppliers</target>
      </segment>
    </unit>
    <unit id="_dwi_1Y" name="perm.part.manufacturers">
      <notes>
        <note priority="1">obsolete</note>
        <note category="state" priority="1">obsolete</note>
      </notes>
      <segment state="translated">
        <source>perm.part.manufacturers</source>
        <target>Manufacturers</target>
      </segment>
    </unit>
    <unit id="1AtDlX." name="perm.projects">
      <notes>
        <note priority="1">obsolete</note>
        <note category="state" priority="1">obsolete</note>
      </notes>
      <segment state="translated">
        <source>perm.projects</source>
        <target>Projects</target>
      </segment>
    </unit>
    <unit id="hgZrqP_" name="perm.part.attachment_types">
      <notes>
        <note priority="1">obsolete</note>
        <note category="state" priority="1">obsolete</note>
      </notes>
      <segment state="translated">
        <source>perm.part.attachment_types</source>
        <target>Attachment types</target>
      </segment>
    </unit>
    <unit id="BEdSmOu" name="perm.tools.import">
      <notes>
        <note priority="1">obsolete</note>
        <note category="state" priority="1">obsolete</note>
      </notes>
      <segment state="translated">
        <source>perm.tools.import</source>
        <target>Import</target>
      </segment>
    </unit>
    <unit id="PEyfknN" name="perm.tools.labels">
      <notes>
        <note priority="1">obsolete</note>
        <note category="state" priority="1">obsolete</note>
      </notes>
      <segment state="translated">
        <source>perm.tools.labels</source>
        <target>Labels</target>
      </segment>
    </unit>
    <unit id="fWusD07" name="perm.tools.calculator">
      <notes>
        <note priority="1">obsolete</note>
        <note category="state" priority="1">obsolete</note>
      </notes>
      <segment state="translated">
        <source>perm.tools.calculator</source>
        <target>Resistor calculator</target>
      </segment>
    </unit>
    <unit id="ripLPj1" name="perm.tools.footprints">
      <notes>
        <note priority="1">obsolete</note>
        <note category="state" priority="1">obsolete</note>
      </notes>
      <segment state="translated">
        <source>perm.tools.footprints</source>
        <target>Footprints</target>
      </segment>
    </unit>
    <unit id="1bNm4cw" name="perm.tools.ic_logos">
      <notes>
        <note priority="1">obsolete</note>
        <note category="state" priority="1">obsolete</note>
      </notes>
      <segment state="translated">
        <source>perm.tools.ic_logos</source>
        <target>IC logos</target>
      </segment>
    </unit>
    <unit id="soh_cnt" name="perm.tools.statistics">
      <notes>
        <note priority="1">obsolete</note>
        <note category="state" priority="1">obsolete</note>
      </notes>
      <segment state="translated">
        <source>perm.tools.statistics</source>
        <target>Statistics</target>
      </segment>
    </unit>
    <unit id="2r3a5MK" name="perm.edit_permissions">
      <notes>
        <note priority="1">obsolete</note>
        <note category="state" priority="1">obsolete</note>
      </notes>
      <segment state="translated">
        <source>perm.edit_permissions</source>
        <target>Edit permissions</target>
      </segment>
    </unit>
    <unit id="dURrIXD" name="perm.users.edit_user_name">
      <notes>
        <note priority="1">obsolete</note>
        <note category="state" priority="1">obsolete</note>
      </notes>
      <segment state="translated">
        <source>perm.users.edit_user_name</source>
        <target>Edit user name</target>
      </segment>
    </unit>
    <unit id="w4ujxml" name="perm.users.edit_change_group">
      <notes>
        <note priority="1">obsolete</note>
        <note category="state" priority="1">obsolete</note>
      </notes>
      <segment state="translated">
        <source>perm.users.edit_change_group</source>
        <target>Change group</target>
      </segment>
    </unit>
    <unit id="BBOEDsQ" name="perm.users.edit_infos">
      <notes>
        <note priority="1">obsolete</note>
        <note category="state" priority="1">obsolete</note>
      </notes>
      <segment state="translated">
        <source>perm.users.edit_infos</source>
        <target>Edit info</target>
      </segment>
    </unit>
    <unit id="Q1NDQfs" name="perm.users.edit_permissions">
      <notes>
        <note priority="1">obsolete</note>
        <note category="state" priority="1">obsolete</note>
      </notes>
      <segment state="translated">
        <source>perm.users.edit_permissions</source>
        <target>Edit permissions</target>
      </segment>
    </unit>
    <unit id="d6eo3tF" name="perm.users.set_password">
      <notes>
        <note priority="1">obsolete</note>
        <note category="state" priority="1">obsolete</note>
      </notes>
      <segment state="translated">
        <source>perm.users.set_password</source>
        <target>Set password</target>
      </segment>
    </unit>
    <unit id="tJ6RatH" name="perm.users.change_user_settings">
      <notes>
        <note priority="1">obsolete</note>
        <note category="state" priority="1">obsolete</note>
      </notes>
      <segment state="translated">
        <source>perm.users.change_user_settings</source>
        <target>Change user settings</target>
      </segment>
    </unit>
    <unit id="X58DtVF" name="perm.database.see_status">
      <notes>
        <note priority="1">obsolete</note>
        <note category="state" priority="1">obsolete</note>
      </notes>
      <segment state="translated">
        <source>perm.database.see_status</source>
        <target>Show status</target>
      </segment>
    </unit>
    <unit id="1KSFyeg" name="perm.database.update_db">
      <notes>
        <note priority="1">obsolete</note>
        <note category="state" priority="1">obsolete</note>
      </notes>
      <segment state="translated">
        <source>perm.database.update_db</source>
        <target>Update DB</target>
      </segment>
    </unit>
    <unit id="7FNNcYZ" name="perm.database.read_db_settings">
      <notes>
        <note priority="1">obsolete</note>
        <note category="state" priority="1">obsolete</note>
      </notes>
      <segment state="translated">
        <source>perm.database.read_db_settings</source>
        <target>Read DB settings</target>
      </segment>
    </unit>
    <unit id="ppPTck0" name="perm.database.write_db_settings">
      <notes>
        <note priority="1">obsolete</note>
        <note category="state" priority="1">obsolete</note>
      </notes>
      <segment state="translated">
        <source>perm.database.write_db_settings</source>
        <target>Write DB settings</target>
      </segment>
    </unit>
    <unit id="h1iQLeD" name="perm.config.read_config">
      <notes>
        <note priority="1">obsolete</note>
        <note category="state" priority="1">obsolete</note>
      </notes>
      <segment state="translated">
        <source>perm.config.read_config</source>
        <target>Read config</target>
      </segment>
    </unit>
    <unit id="xnOnBUH" name="perm.config.edit_config">
      <notes>
        <note priority="1">obsolete</note>
        <note category="state" priority="1">obsolete</note>
      </notes>
      <segment state="translated">
        <source>perm.config.edit_config</source>
        <target>Edit config</target>
      </segment>
    </unit>
    <unit id="soLL1gr" name="perm.config.server_info">
      <notes>
        <note priority="1">obsolete</note>
        <note category="state" priority="1">obsolete</note>
      </notes>
      <segment state="translated">
        <source>perm.config.server_info</source>
        <target>Server info</target>
      </segment>
    </unit>
    <unit id="P5OVHh2" name="perm.config.use_debug">
      <notes>
        <note priority="1">obsolete</note>
        <note category="state" priority="1">obsolete</note>
      </notes>
      <segment state="translated">
        <source>perm.config.use_debug</source>
        <target>Use debug tools</target>
      </segment>
    </unit>
    <unit id="WsTnNCU" name="perm.show_logs">
      <notes>
        <note priority="1">obsolete</note>
        <note category="state" priority="1">obsolete</note>
      </notes>
      <segment state="translated">
        <source>perm.show_logs</source>
        <target>Show logs</target>
      </segment>
    </unit>
    <unit id="zvV9XS2" name="perm.delete_logs">
      <notes>
        <note priority="1">obsolete</note>
        <note category="state" priority="1">obsolete</note>
      </notes>
      <segment state="translated">
        <source>perm.delete_logs</source>
        <target>Delete logs</target>
      </segment>
    </unit>
    <unit id="aU9OJs5" name="perm.self.edit_infos">
      <notes>
        <note priority="1">obsolete</note>
        <note category="state" priority="1">obsolete</note>
      </notes>
      <segment state="translated">
        <source>perm.self.edit_infos</source>
        <target>Edit info</target>
      </segment>
    </unit>
    <unit id="tn675bY" name="perm.self.edit_username">
      <notes>
        <note priority="1">obsolete</note>
        <note category="state" priority="1">obsolete</note>
      </notes>
      <segment state="translated">
        <source>perm.self.edit_username</source>
        <target>Edit username</target>
      </segment>
    </unit>
    <unit id="ON0SOmi" name="perm.self.show_permissions">
      <notes>
        <note priority="1">obsolete</note>
        <note category="state" priority="1">obsolete</note>
      </notes>
      <segment state="translated">
        <source>perm.self.show_permissions</source>
        <target>View permissions</target>
      </segment>
    </unit>
    <unit id="7pWmKCP" name="perm.self.show_logs">
      <notes>
        <note priority="1">obsolete</note>
        <note category="state" priority="1">obsolete</note>
      </notes>
      <segment state="translated">
        <source>perm.self.show_logs</source>
        <target>Show own log entries</target>
      </segment>
    </unit>
    <unit id="zgTB8dK" name="perm.self.create_labels">
      <notes>
        <note priority="1">obsolete</note>
        <note category="state" priority="1">obsolete</note>
      </notes>
      <segment state="translated">
        <source>perm.self.create_labels</source>
        <target>Create labels</target>
      </segment>
    </unit>
    <unit id="grMFlqb" name="perm.self.edit_options">
      <notes>
        <note priority="1">obsolete</note>
        <note category="state" priority="1">obsolete</note>
      </notes>
      <segment state="translated">
        <source>perm.self.edit_options</source>
        <target>Edit options</target>
      </segment>
    </unit>
    <unit id="aWY5kzX" name="perm.self.delete_profiles">
      <notes>
        <note priority="1">obsolete</note>
        <note category="state" priority="1">obsolete</note>
      </notes>
      <segment state="translated">
        <source>perm.self.delete_profiles</source>
        <target>Delete profiles</target>
      </segment>
    </unit>
    <unit id="Qh9_teh" name="perm.self.edit_profiles">
      <notes>
        <note priority="1">obsolete</note>
        <note category="state" priority="1">obsolete</note>
      </notes>
      <segment state="translated">
        <source>perm.self.edit_profiles</source>
        <target>Edit profiles</target>
      </segment>
    </unit>
    <unit id="riADuzS" name="perm.part.tools">
      <notes>
        <note priority="1">obsolete</note>
        <note category="state" priority="1">obsolete</note>
      </notes>
      <segment state="translated">
        <source>perm.part.tools</source>
        <target>Tools</target>
      </segment>
    </unit>
    <unit id="1TJffiQ" name="perm.groups">
      <notes>
        <note priority="1">obsolete</note>
        <note category="state" priority="1">obsolete</note>
      </notes>
      <segment state="translated">
        <source>perm.groups</source>
        <target>Groups</target>
      </segment>
    </unit>
    <unit id="Ot4Pe7g" name="perm.users">
      <notes>
        <note priority="1">obsolete</note>
        <note category="state" priority="1">obsolete</note>
      </notes>
      <segment state="translated">
        <source>perm.users</source>
        <target>Users</target>
      </segment>
    </unit>
    <unit id="hcV.ILa" name="perm.database">
      <notes>
        <note priority="1">obsolete</note>
        <note category="state" priority="1">obsolete</note>
      </notes>
      <segment state="translated">
        <source>perm.database</source>
        <target>Database</target>
      </segment>
    </unit>
    <unit id="9XMk.TY" name="perm.config">
      <notes>
        <note priority="1">obsolete</note>
        <note category="state" priority="1">obsolete</note>
      </notes>
      <segment state="translated">
        <source>perm.config</source>
        <target>Configuration</target>
      </segment>
    </unit>
    <unit id="YLLSA2T" name="perm.system">
      <notes>
        <note priority="1">obsolete</note>
        <note category="state" priority="1">obsolete</note>
      </notes>
      <segment state="translated">
        <source>perm.system</source>
        <target>System</target>
      </segment>
    </unit>
    <unit id="LG3jpJo" name="perm.self">
      <notes>
        <note priority="1">obsolete</note>
        <note category="state" priority="1">obsolete</note>
      </notes>
      <segment state="translated">
        <source>perm.self</source>
        <target>Own user</target>
      </segment>
    </unit>
    <unit id="VoHEScr" name="perm.labels">
      <notes>
        <note priority="1">obsolete</note>
        <note category="state" priority="1">obsolete</note>
      </notes>
      <segment state="translated">
        <source>perm.labels</source>
        <target>Labels</target>
      </segment>
    </unit>
    <unit id="zf2PGmg" name="perm.part.category">
      <notes>
        <note priority="1">obsolete</note>
        <note category="state" priority="1">obsolete</note>
      </notes>
      <segment state="translated">
        <source>perm.part.category</source>
        <target>Category</target>
      </segment>
    </unit>
    <unit id="Ngq0_8b" name="perm.part.minamount">
      <notes>
        <note priority="1">obsolete</note>
        <note category="state" priority="1">obsolete</note>
      </notes>
      <segment state="translated">
        <source>perm.part.minamount</source>
        <target>Minimum amount</target>
      </segment>
    </unit>
    <unit id="vZwyFdD" name="perm.part.footprint">
      <notes>
        <note priority="1">obsolete</note>
        <note category="state" priority="1">obsolete</note>
      </notes>
      <segment state="translated">
        <source>perm.part.footprint</source>
        <target>Footprint</target>
      </segment>
    </unit>
    <unit id="cdrtuto" name="perm.part.mpn">
      <notes>
        <note priority="1">obsolete</note>
        <note category="state" priority="1">obsolete</note>
      </notes>
      <segment state="translated">
        <source>perm.part.mpn</source>
        <target>MPN</target>
      </segment>
    </unit>
    <unit id="CjAJxQj" name="perm.part.status">
      <notes>
        <note priority="1">obsolete</note>
        <note category="state" priority="1">obsolete</note>
      </notes>
      <segment state="translated">
        <source>perm.part.status</source>
        <target>Manufacturing status</target>
      </segment>
    </unit>
    <unit id="8vcZLOf" name="perm.part.tags">
      <notes>
        <note priority="1">obsolete</note>
        <note category="state" priority="1">obsolete</note>
      </notes>
      <segment state="translated">
        <source>perm.part.tags</source>
        <target>Tags</target>
      </segment>
    </unit>
    <unit id="5PcGRLN" name="perm.part.unit">
      <notes>
        <note priority="1">obsolete</note>
        <note category="state" priority="1">obsolete</note>
      </notes>
      <segment state="translated">
        <source>perm.part.unit</source>
        <target>Part unit</target>
      </segment>
    </unit>
    <unit id="64iRHQF" name="perm.part.mass">
      <notes>
        <note priority="1">obsolete</note>
        <note category="state" priority="1">obsolete</note>
      </notes>
      <segment state="translated">
        <source>perm.part.mass</source>
        <target>Mass</target>
      </segment>
    </unit>
    <unit id="IWWN6u0" name="perm.part.lots">
      <notes>
        <note priority="1">obsolete</note>
        <note category="state" priority="1">obsolete</note>
      </notes>
      <segment state="translated">
        <source>perm.part.lots</source>
        <target>Part lots</target>
      </segment>
    </unit>
    <unit id="cnJtmGW" name="perm.show_users">
      <notes>
        <note priority="1">obsolete</note>
        <note category="state" priority="1">obsolete</note>
      </notes>
      <segment state="translated">
        <source>perm.show_users</source>
        <target>Show last modifying user</target>
      </segment>
    </unit>
    <unit id="nThiSBd" name="perm.currencies">
      <notes>
        <note priority="1">obsolete</note>
        <note category="state" priority="1">obsolete</note>
      </notes>
      <segment state="translated">
        <source>perm.currencies</source>
        <target>Currencies</target>
      </segment>
    </unit>
    <unit id="Pa4k4ZQ" name="perm.measurement_units">
      <notes>
        <note priority="1">obsolete</note>
        <note category="state" priority="1">obsolete</note>
      </notes>
      <segment state="translated">
        <source>perm.measurement_units</source>
        <target>Measurement unit</target>
      </segment>
    </unit>
    <unit id="ZrVNh2o" name="user.settings.pw_old.label">
      <notes>
        <note priority="1">obsolete</note>
        <note category="state" priority="1">obsolete</note>
      </notes>
      <segment state="translated">
        <source>user.settings.pw_old.label</source>
        <target>Old password</target>
      </segment>
    </unit>
    <unit id="Ed3ydow" name="pw_reset.submit">
      <notes>
        <note priority="1">obsolete</note>
        <note category="state" priority="1">obsolete</note>
      </notes>
      <segment state="translated">
        <source>pw_reset.submit</source>
        <target>Reset password</target>
      </segment>
    </unit>
    <unit id="E8uyrqE" name="u2f_two_factor">
      <notes>
        <note priority="1">obsolete</note>
        <note category="state" priority="1">obsolete</note>
      </notes>
      <segment state="translated">
        <source>u2f_two_factor</source>
        <target>Security key (U2F)</target>
      </segment>
    </unit>
    <unit id="u976KVD" name="google">
      <notes>
        <note priority="1">obsolete</note>
        <note category="state" priority="1">obsolete</note>
      </notes>
      <segment state="translated">
        <source>google</source>
        <target>Google</target>
      </segment>
    </unit>
    <unit id="RAX6xpX" name="tfa.provider.webauthn_two_factor_provider">
      <segment state="translated">
        <source>tfa.provider.webauthn_two_factor_provider</source>
        <target>Security key</target>
      </segment>
    </unit>
    <unit id="XTe6pUU" name="tfa.provider.google">
      <notes>
        <note priority="1">obsolete</note>
        <note category="state" priority="1">obsolete</note>
      </notes>
      <segment state="translated">
        <source>tfa.provider.google</source>
        <target>Authenticator app</target>
      </segment>
    </unit>
    <unit id="iGSYnmL" name="Login successful">
      <notes>
        <note priority="1">obsolete</note>
        <note category="state" priority="1">obsolete</note>
      </notes>
      <segment state="translated">
        <source>Login successful</source>
        <target>Login successful</target>
      </segment>
    </unit>
    <unit id="r7Q.Vrm" name="log.type.exception">
      <notes>
        <note priority="1">obsolete</note>
        <note category="state" priority="1">obsolete</note>
      </notes>
      <segment state="final">
        <source>log.type.exception</source>
        <target>Unhandled exception (obsolete)</target>
      </segment>
    </unit>
    <unit id="l5qNskF" name="log.type.user_login">
      <notes>
        <note priority="1">obsolete</note>
        <note category="state" priority="1">obsolete</note>
      </notes>
      <segment state="final">
        <source>log.type.user_login</source>
        <target>User login</target>
      </segment>
    </unit>
    <unit id="6suiYvP" name="log.type.user_logout">
      <notes>
        <note priority="1">obsolete</note>
        <note category="state" priority="1">obsolete</note>
      </notes>
      <segment state="final">
        <source>log.type.user_logout</source>
        <target>User logout</target>
      </segment>
    </unit>
    <unit id="Jjl8edA" name="log.type.unknown">
      <notes>
        <note priority="1">obsolete</note>
        <note category="state" priority="1">obsolete</note>
      </notes>
      <segment state="final">
        <source>log.type.unknown</source>
        <target>Unknown</target>
      </segment>
    </unit>
    <unit id="n8VtTfW" name="log.type.element_created">
      <notes>
        <note priority="1">obsolete</note>
        <note category="state" priority="1">obsolete</note>
      </notes>
      <segment state="final">
        <source>log.type.element_created</source>
        <target>Element created</target>
      </segment>
    </unit>
    <unit id="O9Iw2cd" name="log.type.element_edited">
      <notes>
        <note priority="1">obsolete</note>
        <note category="state" priority="1">obsolete</note>
      </notes>
      <segment state="final">
        <source>log.type.element_edited</source>
        <target>Element edited</target>
      </segment>
    </unit>
    <unit id="WQkp3yE" name="log.type.element_deleted">
      <notes>
        <note priority="1">obsolete</note>
        <note category="state" priority="1">obsolete</note>
      </notes>
      <segment state="final">
        <source>log.type.element_deleted</source>
        <target>Element deleted</target>
      </segment>
    </unit>
    <unit id="pjRvOZm" name="log.type.database_updated">
      <notes>
        <note priority="1">obsolete</note>
        <note category="state" priority="1">obsolete</note>
      </notes>
      <segment state="final">
        <source>log.type.database_updated</source>
        <target>Database updated</target>
      </segment>
    </unit>
    <unit id="j0QJLb_" name="perm.revert_elements">
      <notes>
        <note category="state" priority="1">obsolete</note>
      </notes>
      <segment state="final">
        <source>perm.revert_elements</source>
        <target>Revert element</target>
      </segment>
    </unit>
    <unit id="xernTe5" name="perm.show_history">
      <notes>
        <note category="state" priority="1">obsolete</note>
      </notes>
      <segment state="final">
        <source>perm.show_history</source>
        <target>Show history</target>
      </segment>
    </unit>
    <unit id="Ay52w3." name="perm.tools.lastActivity">
      <notes>
        <note category="state" priority="1">obsolete</note>
      </notes>
      <segment state="final">
        <source>perm.tools.lastActivity</source>
        <target>Show last activity</target>
      </segment>
    </unit>
    <unit id="m3PTL2e" name="perm.tools.timeTravel">
      <notes>
        <note category="state" priority="1">obsolete</note>
      </notes>
      <segment state="final">
        <source>perm.tools.timeTravel</source>
        <target>Show old element versions (time travel)</target>
      </segment>
    </unit>
    <unit id="WjnV7iC" name="tfa_u2f.key_added_successful">
      <notes>
        <note category="state" priority="1">obsolete</note>
      </notes>
      <segment state="translated">
        <source>tfa_u2f.key_added_successful</source>
        <target>Security key added successfully.</target>
      </segment>
    </unit>
    <unit id="47ienTP" name="Username">
      <notes>
        <note category="state" priority="1">obsolete</note>
      </notes>
      <segment state="translated">
        <source>Username</source>
        <target>Username</target>
      </segment>
    </unit>
    <unit id="dVu9PKe" name="log.type.security.google_disabled">
      <notes>
        <note category="state" priority="1">obsolete</note>
      </notes>
      <segment state="translated">
        <source>log.type.security.google_disabled</source>
        <target>Authenticator App disabled</target>
      </segment>
    </unit>
    <unit id="HfccXTr" name="log.type.security.u2f_removed">
      <notes>
        <note category="state" priority="1">obsolete</note>
      </notes>
      <segment state="translated">
        <source>log.type.security.u2f_removed</source>
        <target>Security key removed</target>
      </segment>
    </unit>
    <unit id="zl1WXuM" name="log.type.security.u2f_added">
      <notes>
        <note category="state" priority="1">obsolete</note>
      </notes>
      <segment state="translated">
        <source>log.type.security.u2f_added</source>
        <target>Security key added</target>
      </segment>
    </unit>
    <unit id="9_jzHX6" name="log.type.security.backup_keys_reset">
      <notes>
        <note category="state" priority="1">obsolete</note>
      </notes>
      <segment state="translated">
        <source>log.type.security.backup_keys_reset</source>
        <target>Backup keys regenerated</target>
      </segment>
    </unit>
    <unit id="h6zwXNp" name="log.type.security.google_enabled">
      <notes>
        <note category="state" priority="1">obsolete</note>
      </notes>
      <segment state="translated">
        <source>log.type.security.google_enabled</source>
        <target>Authenticator App enabled</target>
      </segment>
    </unit>
    <unit id="XbsoHIr" name="log.type.security.password_changed">
      <notes>
        <note category="state" priority="1">obsolete</note>
      </notes>
      <segment state="translated">
        <source>log.type.security.password_changed</source>
        <target>Password changed</target>
      </segment>
    </unit>
    <unit id="2q0_b3P" name="log.type.security.trusted_device_reset">
      <notes>
        <note category="state" priority="1">obsolete</note>
      </notes>
      <segment state="translated">
        <source>log.type.security.trusted_device_reset</source>
        <target>Trusted devices resetted</target>
      </segment>
    </unit>
    <unit id="n8flY2e" name="log.type.collection_element_deleted">
      <notes>
        <note category="state" priority="1">obsolete</note>
      </notes>
      <segment state="translated">
        <source>log.type.collection_element_deleted</source>
        <target>Element of Collection deleted</target>
      </segment>
    </unit>
    <unit id="yNm8PCN" name="log.type.security.password_reset">
      <notes>
        <note category="state" priority="1">obsolete</note>
      </notes>
      <segment state="translated">
        <source>log.type.security.password_reset</source>
        <target>Password reset</target>
      </segment>
    </unit>
    <unit id="CsjgnTI" name="log.type.security.2fa_admin_reset">
      <notes>
        <note category="state" priority="1">obsolete</note>
      </notes>
      <segment state="translated">
        <source>log.type.security.2fa_admin_reset</source>
        <target>Two Factor Reset by Administrator</target>
      </segment>
    </unit>
    <unit id="bJ.EAvM" name="log.type.user_not_allowed">
      <notes>
        <note category="state" priority="1">obsolete</note>
      </notes>
      <segment state="translated">
        <source>log.type.user_not_allowed</source>
        <target>Unauthorized access attempt</target>
      </segment>
    </unit>
    <unit id="Z28oTau" name="log.database_updated.success">
      <notes>
        <note category="state" priority="1">obsolete</note>
      </notes>
      <segment state="translated">
        <source>log.database_updated.success</source>
        <target>Success</target>
      </segment>
    </unit>
    <unit id="8jpgdV8" name="label_options.barcode_type.2D">
      <notes>
        <note category="state" priority="1">obsolete</note>
      </notes>
      <segment state="translated">
        <source>label_options.barcode_type.2D</source>
        <target>2D</target>
      </segment>
    </unit>
    <unit id="O7.UnHb" name="label_options.barcode_type.1D">
      <notes>
        <note category="state" priority="1">obsolete</note>
      </notes>
      <segment state="translated">
        <source>label_options.barcode_type.1D</source>
        <target>1D</target>
      </segment>
    </unit>
    <unit id="QMdRP48" name="perm.part.parameters">
      <notes>
        <note category="state" priority="1">obsolete</note>
      </notes>
      <segment state="translated">
        <source>perm.part.parameters</source>
        <target>Parameters</target>
      </segment>
    </unit>
    <unit id="_a9gfQw" name="perm.attachment_show_private">
      <notes>
        <note category="state" priority="1">obsolete</note>
      </notes>
      <segment state="translated">
        <source>perm.attachment_show_private</source>
        <target>View private attachments</target>
      </segment>
    </unit>
    <unit id="fcUq9AR" name="perm.tools.label_scanner">
      <notes>
        <note category="state" priority="1">obsolete</note>
      </notes>
      <segment state="translated">
        <source>perm.tools.label_scanner</source>
        <target>Label scanner</target>
      </segment>
    </unit>
    <unit id="QSODEfC" name="perm.self.read_profiles">
      <notes>
        <note category="state" priority="1">obsolete</note>
      </notes>
      <segment state="translated">
        <source>perm.self.read_profiles</source>
        <target>Read profiles</target>
      </segment>
    </unit>
    <unit id="9ItKgrD" name="perm.self.create_profiles">
      <notes>
        <note category="state" priority="1">obsolete</note>
      </notes>
      <segment state="translated">
        <source>perm.self.create_profiles</source>
        <target>Create profiles</target>
      </segment>
    </unit>
    <unit id="j6yqWSf" name="perm.labels.use_twig">
      <notes>
        <note category="state" priority="1">obsolete</note>
      </notes>
      <segment state="translated">
        <source>perm.labels.use_twig</source>
        <target>Use twig mode</target>
      </segment>
    </unit>
    <unit id="f_MQ1uL" name="label_profile.showInDropdown">
      <segment state="translated">
        <source>label_profile.showInDropdown</source>
        <target>Show in quick select</target>
      </segment>
    </unit>
    <unit id="qrHwUh3" name="group.edit.enforce_2fa">
      <segment state="translated">
        <source>group.edit.enforce_2fa</source>
        <target>Enforce Two-factor authentication (2FA)</target>
      </segment>
    </unit>
    <unit id="btZApXD" name="group.edit.enforce_2fa.help">
      <segment state="translated">
        <source>group.edit.enforce_2fa.help</source>
        <target>If this option is enabled, every direct member of this group, has to configure at least one second-factor for authentication. Recommended for administrative groups with much permissions.</target>
      </segment>
    </unit>
    <unit id="i7QKlzx" name="selectpicker.empty">
      <segment state="translated">
        <source>selectpicker.empty</source>
        <target>Nothing selected</target>
      </segment>
    </unit>
    <unit id="TPI_1p0" name="selectpicker.nothing_selected">
      <segment state="translated">
        <source>selectpicker.nothing_selected</source>
        <target>Nothing selected</target>
      </segment>
    </unit>
    <unit id="D6I2Q6C" name="entity.delete.must_not_contain_parts">
      <segment state="translated">
        <source>entity.delete.must_not_contain_parts</source>
        <target>Element "%PATH%" still contains parts! You have to move the parts, to be able to delete this element.</target>
      </segment>
    </unit>
    <unit id="hu8Y98Q" name="entity.delete.must_not_contain_attachments">
      <segment state="translated">
        <source>entity.delete.must_not_contain_attachments</source>
        <target>Attachment type still contains attachments. Change their type, to be able to delete this attachment type.</target>
      </segment>
    </unit>
    <unit id="OewVQB8" name="entity.delete.must_not_contain_prices">
      <segment state="translated">
        <source>entity.delete.must_not_contain_prices</source>
        <target>Currency still contains price details. You have to change their currency to be able to delete this element.</target>
      </segment>
    </unit>
    <unit id="L93n2S_" name="entity.delete.must_not_contain_users">
      <segment state="translated">
        <source>entity.delete.must_not_contain_users</source>
        <target>Users still uses this group! Change their group, to be able to delete this group.</target>
      </segment>
    </unit>
    <unit id="72lMzIQ" name="part.table.edit">
      <segment state="translated">
        <source>part.table.edit</source>
        <target>Edit</target>
      </segment>
    </unit>
    <unit id="AGwzXa0" name="part.table.edit.title">
      <segment state="translated">
        <source>part.table.edit.title</source>
        <target>Edit part</target>
      </segment>
    </unit>
    <unit id="uAVyHXQ" name="part_list.action.action.title">
      <segment state="translated">
        <source>part_list.action.action.title</source>
        <target>Select action</target>
      </segment>
    </unit>
    <unit id="bAPfHqL" name="part_list.action.action.group.favorite">
      <segment state="translated">
        <source>part_list.action.action.group.favorite</source>
        <target>Favorite status</target>
      </segment>
    </unit>
    <unit id="P5wWUv3" name="part_list.action.action.favorite">
      <segment state="translated">
        <source>part_list.action.action.favorite</source>
        <target>Favorite</target>
      </segment>
    </unit>
    <unit id="sfOQX5T" name="part_list.action.action.unfavorite">
      <segment state="translated">
        <source>part_list.action.action.unfavorite</source>
        <target>Unfavorite</target>
      </segment>
    </unit>
    <unit id="xJa8HMi" name="part_list.action.action.group.change_field">
      <segment state="translated">
        <source>part_list.action.action.group.change_field</source>
        <target>Change field</target>
      </segment>
    </unit>
    <unit id="vzWZTcS" name="part_list.action.action.change_category">
      <segment state="translated">
        <source>part_list.action.action.change_category</source>
        <target>Change category</target>
      </segment>
    </unit>
    <unit id="o0usAp." name="part_list.action.action.change_footprint">
      <segment state="translated">
        <source>part_list.action.action.change_footprint</source>
        <target>Change footprint</target>
      </segment>
    </unit>
    <unit id="5KmoqAw" name="part_list.action.action.change_manufacturer">
      <segment state="translated">
        <source>part_list.action.action.change_manufacturer</source>
        <target>Change manufacturer</target>
      </segment>
    </unit>
    <unit id="3i7xim8" name="part_list.action.action.change_unit">
      <segment state="translated">
        <source>part_list.action.action.change_unit</source>
        <target>Change part unit</target>
      </segment>
    </unit>
    <unit id="CjaC2GZ" name="part_list.action.action.delete">
      <segment state="translated">
        <source>part_list.action.action.delete</source>
        <target>Delete</target>
      </segment>
    </unit>
    <unit id="TdvpOc5" name="part_list.action.submit">
      <segment state="translated">
        <source>part_list.action.submit</source>
        <target>Submit</target>
      </segment>
    </unit>
    <unit id="qKDo_nI" name="part_list.action.part_count">
      <segment state="translated">
        <source>part_list.action.part_count</source>
        <target>%count% parts selected!</target>
      </segment>
    </unit>
    <unit id="ssOogP5" name="company.edit.quick.website">
      <segment state="translated">
        <source>company.edit.quick.website</source>
        <target>Open website</target>
      </segment>
    </unit>
    <unit id="5hU5mZK" name="company.edit.quick.email">
      <segment state="translated">
        <source>company.edit.quick.email</source>
        <target>Send email</target>
      </segment>
    </unit>
    <unit id="cVAsYfX" name="company.edit.quick.phone">
      <segment state="translated">
        <source>company.edit.quick.phone</source>
        <target>Call phone</target>
      </segment>
    </unit>
    <unit id="6YTFx7Y" name="company.edit.quick.fax">
      <segment state="translated">
        <source>company.edit.quick.fax</source>
        <target>Send fax</target>
      </segment>
    </unit>
    <unit id="PKJDzwq" name="company.fax_number.placeholder">
      <segment state="translated">
        <source>company.fax_number.placeholder</source>
        <target>e.g. +49 1234 567890</target>
      </segment>
    </unit>
    <unit id="tB_XJLr" name="part.edit.save_and_clone">
      <segment state="translated">
        <source>part.edit.save_and_clone</source>
        <target>Save and clone</target>
      </segment>
    </unit>
    <unit id="zpqGCO8" name="validator.file_ext_not_allowed">
      <segment state="translated">
        <source>validator.file_ext_not_allowed</source>
        <target>File extension not allowed for this attachment type.</target>
      </segment>
    </unit>
    <unit id="Wqa3lsL" name="tools.reel_calc.title">
      <segment state="translated">
        <source>tools.reel_calc.title</source>
        <target>SMD Reel calculator</target>
      </segment>
    </unit>
    <unit id="mdO7lU4" name="tools.reel_calc.inner_dia">
      <segment state="translated">
        <source>tools.reel_calc.inner_dia</source>
        <target>Inner diameter</target>
      </segment>
    </unit>
    <unit id="y9vRCcc" name="tools.reel_calc.outer_dia">
      <segment state="translated">
        <source>tools.reel_calc.outer_dia</source>
        <target>Outer diameter</target>
      </segment>
    </unit>
    <unit id="BjeRVFq" name="tools.reel_calc.tape_thick">
      <segment state="translated">
        <source>tools.reel_calc.tape_thick</source>
        <target>Tape thickness</target>
      </segment>
    </unit>
    <unit id="ip4Wa3T" name="tools.reel_calc.part_distance">
      <segment state="translated">
        <source>tools.reel_calc.part_distance</source>
        <target>Part distance</target>
      </segment>
    </unit>
    <unit id="Ysn3sXm" name="tools.reel_calc.update">
      <segment state="translated">
        <source>tools.reel_calc.update</source>
        <target>Update</target>
      </segment>
    </unit>
    <unit id="epp3lk7" name="tools.reel_calc.parts_per_meter">
      <segment state="translated">
        <source>tools.reel_calc.parts_per_meter</source>
        <target>Parts per meter</target>
      </segment>
    </unit>
    <unit id="3R0ANJW" name="tools.reel_calc.result_length">
      <segment state="translated">
        <source>tools.reel_calc.result_length</source>
        <target>Tape length</target>
      </segment>
    </unit>
    <unit id="SvtCM.I" name="tools.reel_calc.result_amount">
      <segment state="translated">
        <source>tools.reel_calc.result_amount</source>
        <target>Approx. parts count</target>
      </segment>
    </unit>
    <unit id="wwAQjbO" name="tools.reel_calc.outer_greater_inner_error">
      <segment state="translated">
        <source>tools.reel_calc.outer_greater_inner_error</source>
        <target>Error: Outer diameter must be greater than inner diameter!</target>
      </segment>
    </unit>
    <unit id="t3mMhMS" name="tools.reel_calc.missing_values.error">
      <segment state="translated">
        <source>tools.reel_calc.missing_values.error</source>
        <target>Please fill in all values!</target>
      </segment>
    </unit>
    <unit id="k.OEkUU" name="tools.reel_calc.load_preset">
      <segment state="translated">
        <source>tools.reel_calc.load_preset</source>
        <target>Load preset</target>
      </segment>
    </unit>
    <unit id="xIL4yg1" name="tools.reel_calc.explanation">
      <segment state="translated">
        <source>tools.reel_calc.explanation</source>
        <target>This calculator gives you an estimation, how many parts are remaining on an SMD reel. Measure the noted the dimensions on the reel (or use some of the presets) and click "Update" to get an result.</target>
      </segment>
    </unit>
    <unit id="E1xAigo" name="perm.tools.reel_calculator">
      <segment state="translated">
        <source>perm.tools.reel_calculator</source>
        <target>SMD Reel calculator</target>
      </segment>
    </unit>
    <unit id="Q_6JPEr" name="tree.tools.tools.reel_calculator">
      <segment state="translated">
        <source>tree.tools.tools.reel_calculator</source>
        <target>SMD Reel calculator</target>
      </segment>
    </unit>
    <unit id="7FpEp24" name="user.pw_change_needed.flash">
      <segment state="translated">
        <source>user.pw_change_needed.flash</source>
        <target>Your password needs to be changed! Please set a new password.</target>
      </segment>
    </unit>
    <unit id="uEMvuw8" name="tree.root_node.text">
      <segment state="translated">
        <source>tree.root_node.text</source>
        <target>Root node</target>
      </segment>
    </unit>
    <unit id="EieqscF" name="part_list.action.select_null">
      <segment state="translated">
        <source>part_list.action.select_null</source>
        <target>Empty element</target>
      </segment>
    </unit>
    <unit id="4IH1qgL" name="part_list.action.delete-title">
      <segment state="translated">
        <source>part_list.action.delete-title</source>
        <target>Do you really want to delete these parts?</target>
      </segment>
    </unit>
    <unit id="te3YmqA" name="part_list.action.delete-message">
      <segment state="translated">
        <source>part_list.action.delete-message</source>
        <target>These parts and any associated information (like attachments, price information, etc.) will be deleted. This can not be undone!</target>
      </segment>
    </unit>
    <unit id="xd6OiPE" name="part.table.actions.success">
      <segment state="translated">
        <source>part.table.actions.success</source>
        <target>Actions finished successfully.</target>
      </segment>
    </unit>
    <unit id="_3l6FO_" name="attachment.edit.delete.confirm">
      <segment state="translated">
        <source>attachment.edit.delete.confirm</source>
        <target>Do you really want to delete this attachment?</target>
      </segment>
    </unit>
    <unit id="JtGEdQP" name="filter.text_constraint.value.operator.EQ">
      <segment state="translated">
        <source>filter.text_constraint.value.operator.EQ</source>
        <target>Is</target>
      </segment>
    </unit>
    <unit id="9RAGNGw" name="filter.text_constraint.value.operator.NEQ">
      <segment state="translated">
        <source>filter.text_constraint.value.operator.NEQ</source>
        <target>Is not</target>
      </segment>
    </unit>
    <unit id="N1AQsNF" name="filter.text_constraint.value.operator.STARTS">
      <segment state="translated">
        <source>filter.text_constraint.value.operator.STARTS</source>
        <target>Starts with</target>
      </segment>
    </unit>
    <unit id="3Rr21xj" name="filter.text_constraint.value.operator.CONTAINS">
      <segment state="translated">
        <source>filter.text_constraint.value.operator.CONTAINS</source>
        <target>Contains</target>
      </segment>
    </unit>
    <unit id="S_U21kw" name="filter.text_constraint.value.operator.ENDS">
      <segment state="translated">
        <source>filter.text_constraint.value.operator.ENDS</source>
        <target>Ends with</target>
      </segment>
    </unit>
    <unit id="l2ojG4Z" name="filter.text_constraint.value.operator.LIKE">
      <segment state="translated">
        <source>filter.text_constraint.value.operator.LIKE</source>
        <target>LIKE pattern</target>
      </segment>
    </unit>
    <unit id="hAcin33" name="filter.text_constraint.value.operator.REGEX">
      <segment state="translated">
        <source>filter.text_constraint.value.operator.REGEX</source>
        <target>Regular expression</target>
      </segment>
    </unit>
    <unit id="hWtqvI3" name="filter.number_constraint.value.operator.BETWEEN">
      <segment state="translated">
        <source>filter.number_constraint.value.operator.BETWEEN</source>
        <target>Between</target>
      </segment>
    </unit>
    <unit id="Pho_nY5" name="filter.number_constraint.AND">
      <segment state="translated">
        <source>filter.number_constraint.AND</source>
        <target>and</target>
      </segment>
    </unit>
    <unit id="NOmRxFG" name="filter.entity_constraint.operator.EQ">
      <segment state="translated">
        <source>filter.entity_constraint.operator.EQ</source>
        <target>Is (excluding children)</target>
      </segment>
    </unit>
    <unit id="7zxBnzb" name="filter.entity_constraint.operator.NEQ">
      <segment state="translated">
        <source>filter.entity_constraint.operator.NEQ</source>
        <target>Is not (excluding children)</target>
      </segment>
    </unit>
    <unit id="oX1nk5D" name="filter.entity_constraint.operator.INCLUDING_CHILDREN">
      <segment state="translated">
        <source>filter.entity_constraint.operator.INCLUDING_CHILDREN</source>
        <target>Is (including children)</target>
      </segment>
    </unit>
    <unit id="AS9s6LU" name="filter.entity_constraint.operator.EXCLUDING_CHILDREN">
      <segment state="translated">
        <source>filter.entity_constraint.operator.EXCLUDING_CHILDREN</source>
        <target>Is not (excluding children)</target>
      </segment>
    </unit>
    <unit id="7.bq.cZ" name="part.filter.dbId">
      <segment state="translated">
        <source>part.filter.dbId</source>
        <target>Database ID</target>
      </segment>
    </unit>
    <unit id="RphtSCZ" name="filter.tags_constraint.operator.ANY">
      <segment state="translated">
        <source>filter.tags_constraint.operator.ANY</source>
        <target>Any of the tags</target>
      </segment>
    </unit>
    <unit id="So3q9VW" name="filter.tags_constraint.operator.ALL">
      <segment state="translated">
        <source>filter.tags_constraint.operator.ALL</source>
        <target>All the tags</target>
      </segment>
    </unit>
    <unit id="mqkIc_4" name="filter.tags_constraint.operator.NONE">
      <segment state="translated">
        <source>filter.tags_constraint.operator.NONE</source>
        <target>None of the tags</target>
      </segment>
    </unit>
    <unit id="wgXINWq" name="part.filter.lot_count">
      <segment state="translated">
        <source>part.filter.lot_count</source>
        <target>Number of lots</target>
      </segment>
    </unit>
    <unit id="tjfJAIq" name="part.filter.attachments_count">
      <segment state="translated">
        <source>part.filter.attachments_count</source>
        <target>Number of attachments</target>
      </segment>
    </unit>
    <unit id="6Bt9ZhB" name="part.filter.orderdetails_count">
      <segment state="translated">
        <source>part.filter.orderdetails_count</source>
        <target>Number of orderdetails</target>
      </segment>
    </unit>
    <unit id="QnS490v" name="part.filter.lotExpirationDate">
      <segment state="translated">
        <source>part.filter.lotExpirationDate</source>
        <target>Lot expiration date</target>
      </segment>
    </unit>
    <unit id="fIZmzas" name="part.filter.lotNeedsRefill">
      <segment state="translated">
        <source>part.filter.lotNeedsRefill</source>
        <target>Any lot needs refill</target>
      </segment>
    </unit>
    <unit id="_ERegGt" name="part.filter.lotUnknwonAmount">
      <segment state="translated">
        <source>part.filter.lotUnknwonAmount</source>
        <target>Any lot has unknown amount</target>
      </segment>
    </unit>
    <unit id="lRKoTj_" name="part.filter.attachmentName">
      <segment state="translated">
        <source>part.filter.attachmentName</source>
        <target>Attachment name</target>
      </segment>
    </unit>
    <unit id=".gg9fsx" name="filter.choice_constraint.operator.ANY">
      <segment state="translated">
        <source>filter.choice_constraint.operator.ANY</source>
        <target>Any of</target>
      </segment>
    </unit>
    <unit id="dbzWAHM" name="filter.choice_constraint.operator.NONE">
      <segment state="translated">
        <source>filter.choice_constraint.operator.NONE</source>
        <target>None of</target>
      </segment>
    </unit>
    <unit id="ZnYcxRf" name="part.filter.amount_sum">
      <segment state="translated">
        <source>part.filter.amount_sum</source>
        <target>Total amount</target>
      </segment>
    </unit>
    <unit id="FGuEete" name="filter.submit">
      <segment state="translated">
        <source>filter.submit</source>
        <target>Update</target>
      </segment>
    </unit>
    <unit id="4jJXUNM" name="filter.discard">
      <segment state="translated">
        <source>filter.discard</source>
        <target>Discard changes</target>
      </segment>
    </unit>
    <unit id="uVrP0no" name="filter.clear_filters">
      <segment state="translated">
        <source>filter.clear_filters</source>
        <target>Clear all filters</target>
      </segment>
    </unit>
    <unit id="Rd0n9wc" name="filter.title">
      <segment state="translated">
        <source>filter.title</source>
        <target>Filter</target>
      </segment>
    </unit>
    <unit id="kTizqBM" name="filter.parameter_value_constraint.operator.=">
      <segment state="translated">
        <source>filter.parameter_value_constraint.operator.=</source>
        <target>Typ. Value =</target>
      </segment>
    </unit>
    <unit id="2Nf2h2a" name="filter.parameter_value_constraint.operator.!=">
      <segment state="translated">
        <source>filter.parameter_value_constraint.operator.!=</source>
        <target>Typ. Value !=</target>
      </segment>
    </unit>
    <unit id="0fmepxx" name="filter.parameter_value_constraint.operator.&lt;">
      <segment state="translated">
        <source>filter.parameter_value_constraint.operator.&lt;</source>
        <target>Typ. Value &lt;</target>
      </segment>
    </unit>
    <unit id="ubkcT6U" name="filter.parameter_value_constraint.operator.&gt;">
      <segment state="translated">
        <source>filter.parameter_value_constraint.operator.&gt;</source>
        <target>Typ. Value &gt;</target>
      </segment>
    </unit>
    <unit id="O4x0opb" name="filter.parameter_value_constraint.operator.&lt;=">
      <segment state="translated">
        <source>filter.parameter_value_constraint.operator.&lt;=</source>
        <target>Typ. Value &lt;=</target>
      </segment>
    </unit>
    <unit id="ituiTs9" name="filter.parameter_value_constraint.operator.&gt;=">
      <segment state="translated">
        <source>filter.parameter_value_constraint.operator.&gt;=</source>
        <target>Typ. Value &gt;=</target>
      </segment>
    </unit>
    <unit id="Y8B3A9X" name="filter.parameter_value_constraint.operator.BETWEEN">
      <segment state="translated">
        <source>filter.parameter_value_constraint.operator.BETWEEN</source>
        <target>Typ. Value is between</target>
      </segment>
    </unit>
    <unit id="FqUoIEy" name="filter.parameter_value_constraint.operator.IN_RANGE">
      <segment state="translated">
        <source>filter.parameter_value_constraint.operator.IN_RANGE</source>
        <target>In Value range</target>
      </segment>
    </unit>
    <unit id="v_1AWPE" name="filter.parameter_value_constraint.operator.NOT_IN_RANGE">
      <segment state="translated">
        <source>filter.parameter_value_constraint.operator.NOT_IN_RANGE</source>
        <target>Not in Value range</target>
      </segment>
    </unit>
    <unit id="X4hI3kL" name="filter.parameter_value_constraint.operator.GREATER_THAN_RANGE">
      <segment state="translated">
        <source>filter.parameter_value_constraint.operator.GREATER_THAN_RANGE</source>
        <target>Greater than Value range</target>
      </segment>
    </unit>
    <unit id="yQO92R2" name="filter.parameter_value_constraint.operator.GREATER_EQUAL_RANGE">
      <segment state="translated">
        <source>filter.parameter_value_constraint.operator.GREATER_EQUAL_RANGE</source>
        <target>Greater equal than Value range</target>
      </segment>
    </unit>
    <unit id="h8zJtL5" name="filter.parameter_value_constraint.operator.LESS_THAN_RANGE">
      <segment state="translated">
        <source>filter.parameter_value_constraint.operator.LESS_THAN_RANGE</source>
        <target>Less than Value range</target>
      </segment>
    </unit>
    <unit id="sxSjUOg" name="filter.parameter_value_constraint.operator.LESS_EQUAL_RANGE">
      <segment state="translated">
        <source>filter.parameter_value_constraint.operator.LESS_EQUAL_RANGE</source>
        <target>Less equal than Value range</target>
      </segment>
    </unit>
    <unit id="fqRL5fp" name="filter.parameter_value_constraint.operator.RANGE_IN_RANGE">
      <segment state="translated">
        <source>filter.parameter_value_constraint.operator.RANGE_IN_RANGE</source>
        <target>Range is completely in Value range</target>
      </segment>
    </unit>
    <unit id="PJgHP5E" name="filter.parameter_value_constraint.operator.RANGE_INTERSECT_RANGE">
      <segment state="translated">
        <source>filter.parameter_value_constraint.operator.RANGE_INTERSECT_RANGE</source>
        <target>Range intersects Value range</target>
      </segment>
    </unit>
    <unit id="5Svrc5E" name="filter.text_constraint.value">
      <segment state="translated">
        <source>filter.text_constraint.value</source>
        <target>No value set</target>
      </segment>
    </unit>
    <unit id="EIwFuHJ" name="filter.number_constraint.value1">
      <segment state="translated">
        <source>filter.number_constraint.value1</source>
        <target>No value set</target>
      </segment>
    </unit>
    <unit id="nb9L_bM" name="filter.number_constraint.value2">
      <segment state="translated">
        <source>filter.number_constraint.value2</source>
        <target>Maximum value</target>
      </segment>
    </unit>
    <unit id="Chr6I.s" name="filter.datetime_constraint.value1">
      <segment state="translated">
        <source>filter.datetime_constraint.value1</source>
        <target>No datetime set</target>
      </segment>
    </unit>
    <unit id="OX2SbVT" name="filter.datetime_constraint.value2">
      <segment state="translated">
        <source>filter.datetime_constraint.value2</source>
        <target>Maximum datetime</target>
      </segment>
    </unit>
    <unit id="HsxzALM" name="filter.constraint.add">
      <segment state="translated">
        <source>filter.constraint.add</source>
        <target>Add constraint</target>
      </segment>
    </unit>
    <unit id=".CuxL5L" name="part.filter.parameters_count">
      <segment state="translated">
        <source>part.filter.parameters_count</source>
        <target>Number of parameters</target>
      </segment>
    </unit>
    <unit id="Dn0SKIi" name="part.filter.lotDescription">
      <segment state="translated">
        <source>part.filter.lotDescription</source>
        <target>Lot description</target>
      </segment>
    </unit>
    <unit id="W1rWF5g" name="parts_list.search.searching_for">
      <segment state="translated">
        <source>parts_list.search.searching_for</source>
        <target>Searching parts with keyword &lt;b&gt;%keyword%&lt;/b&gt;</target>
      </segment>
    </unit>
    <unit id="lkQ2zTi" name="parts_list.search_options.caption">
      <segment state="translated">
        <source>parts_list.search_options.caption</source>
        <target>Enabled search options</target>
      </segment>
    </unit>
    <unit id="biszSr8" name="attachment.table.element_type">
      <segment state="translated">
        <source>attachment.table.element_type</source>
        <target>Associated element type</target>
      </segment>
    </unit>
    <unit id="nUZamS5" name="log.level.debug">
      <segment state="translated">
        <source>log.level.debug</source>
        <target>Debug</target>
      </segment>
    </unit>
    <unit id="ZPxm2Ee" name="log.level.info">
      <segment state="translated">
        <source>log.level.info</source>
        <target>Info</target>
      </segment>
    </unit>
    <unit id="NVXjDhG" name="log.level.notice">
      <segment state="translated">
        <source>log.level.notice</source>
        <target>Notice</target>
      </segment>
    </unit>
    <unit id="9ObjWuR" name="log.level.warning">
      <segment state="translated">
        <source>log.level.warning</source>
        <target>Warning</target>
      </segment>
    </unit>
    <unit id="WxMwuLP" name="log.level.error">
      <segment state="translated">
        <source>log.level.error</source>
        <target>Error</target>
      </segment>
    </unit>
    <unit id="idch78J" name="log.level.critical">
      <segment state="translated">
        <source>log.level.critical</source>
        <target>Critical</target>
      </segment>
    </unit>
    <unit id="jehoQTd" name="log.level.alert">
      <segment state="translated">
        <source>log.level.alert</source>
        <target>Alert</target>
      </segment>
    </unit>
    <unit id="XvKEDM0" name="log.level.emergency">
      <segment state="translated">
        <source>log.level.emergency</source>
        <target>Emergency</target>
      </segment>
    </unit>
    <unit id="sEvRe10" name="log.type.security">
      <segment state="translated">
        <source>log.type.security</source>
        <target>Security related event</target>
      </segment>
    </unit>
    <unit id="gJDmvym" name="log.type.instock_changed">
      <segment state="translated">
        <source>log.type.instock_changed</source>
        <target>[LEGACY] Instock changed</target>
      </segment>
    </unit>
    <unit id="lJZCHHM" name="log.target_id">
      <segment state="translated">
        <source>log.target_id</source>
        <target>Target element ID</target>
      </segment>
    </unit>
    <unit id="dU7EyhM" name="entity.info.parts_count_recursive">
      <segment state="translated">
        <source>entity.info.parts_count_recursive</source>
        <target>Number of parts with this element or its sub elements</target>
      </segment>
    </unit>
    <unit id="_hKlKv." name="tools.server_infos.title">
      <segment state="translated">
        <source>tools.server_infos.title</source>
        <target>Server info</target>
      </segment>
    </unit>
    <unit id="NvclBUL" name="permission.preset.read_only">
      <segment state="translated">
        <source>permission.preset.read_only</source>
        <target>Read-Only</target>
      </segment>
    </unit>
    <unit id="HD3j3BW" name="permission.preset.read_only.desc">
      <segment state="translated">
        <source>permission.preset.read_only.desc</source>
        <target>Only allow read operations on data</target>
      </segment>
    </unit>
    <unit id="Ge20aJg" name="permission.preset.all_inherit">
      <segment state="translated">
        <source>permission.preset.all_inherit</source>
        <target>Inherit all</target>
      </segment>
    </unit>
    <unit id="DJpsLcr" name="permission.preset.all_inherit.desc">
      <segment state="translated">
        <source>permission.preset.all_inherit.desc</source>
        <target>Set all permissions to Inherit</target>
      </segment>
    </unit>
    <unit id="lzjvvzm" name="permission.preset.all_forbid">
      <segment state="translated">
        <source>permission.preset.all_forbid</source>
        <target>Forbid all</target>
      </segment>
    </unit>
    <unit id="QqQDTyH" name="permission.preset.all_forbid.desc">
      <segment state="translated">
        <source>permission.preset.all_forbid.desc</source>
        <target>Set all permissions to Forbid</target>
      </segment>
    </unit>
    <unit id="DV2fh6l" name="permission.preset.all_allow">
      <segment state="translated">
        <source>permission.preset.all_allow</source>
        <target>Allow all</target>
      </segment>
    </unit>
    <unit id="_m.Pbza" name="permission.preset.all_allow.desc">
      <segment state="translated">
        <source>permission.preset.all_allow.desc</source>
        <target>Set all permissions to allow</target>
      </segment>
    </unit>
    <unit id="VIDdo5K" name="perm.server_infos">
      <segment state="translated">
        <source>perm.server_infos</source>
        <target>Server info</target>
      </segment>
    </unit>
    <unit id="d6SOlzR" name="permission.preset.editor">
      <segment state="translated">
        <source>permission.preset.editor</source>
        <target>Editor</target>
      </segment>
    </unit>
    <unit id="8KYl_wh" name="permission.preset.editor.desc">
      <segment state="translated">
        <source>permission.preset.editor.desc</source>
        <target>Allow changing parts and data structures</target>
      </segment>
    </unit>
    <unit id="dYudjp." name="permission.preset.admin">
      <segment state="translated">
        <source>permission.preset.admin</source>
        <target>Admin</target>
      </segment>
    </unit>
    <unit id="0o2M0uj" name="permission.preset.admin.desc">
      <segment state="translated">
        <source>permission.preset.admin.desc</source>
        <target>Allow administrative actions</target>
      </segment>
    </unit>
    <unit id="SnAIVQf" name="permission.preset.button">
      <segment state="translated">
        <source>permission.preset.button</source>
        <target>Apply preset</target>
      </segment>
    </unit>
    <unit id="6q4uHDx" name="perm.attachments.show_private">
      <segment state="translated">
        <source>perm.attachments.show_private</source>
        <target>Show private attachments</target>
      </segment>
    </unit>
    <unit id="NL9t5hy" name="perm.attachments.list_attachments">
      <segment state="translated">
        <source>perm.attachments.list_attachments</source>
        <target>Show list of all attachments</target>
      </segment>
    </unit>
    <unit id="PYh9dNP" name="user.edit.permission_success">
      <segment state="translated">
        <source>user.edit.permission_success</source>
        <target>Permission preset applied successfully. Check if the new permissions fit your needs.</target>
      </segment>
    </unit>
    <unit id="cP8VNKS" name="perm.group.data">
      <segment state="translated">
        <source>perm.group.data</source>
        <target>Data</target>
      </segment>
    </unit>
    <unit id="AAoGo_X" name="part_list.action.action.group.needs_review">
      <segment state="translated">
        <source>part_list.action.action.group.needs_review</source>
        <target>Needs Review</target>
      </segment>
    </unit>
    <unit id="hcvOTrH" name="part_list.action.action.set_needs_review">
      <segment state="translated">
        <source>part_list.action.action.set_needs_review</source>
        <target>Set Needs Review Status</target>
      </segment>
    </unit>
    <unit id="E1AQubV" name="part_list.action.action.unset_needs_review">
      <segment state="translated">
        <source>part_list.action.action.unset_needs_review</source>
        <target>Unset Needs Review Status</target>
      </segment>
    </unit>
    <unit id="DNEEkTy" name="part.edit.ipn">
      <segment state="translated">
        <source>part.edit.ipn</source>
        <target>Internal Part Number (IPN)</target>
      </segment>
    </unit>
    <unit id="bT6yxOA" name="part.ipn.not_defined">
      <segment state="translated">
        <source>part.ipn.not_defined</source>
        <target>Not defined</target>
      </segment>
    </unit>
    <unit id="SHo2Ejq" name="part.table.ipn">
      <segment state="translated">
        <source>part.table.ipn</source>
        <target>IPN</target>
      </segment>
    </unit>
    <unit id="1HcqCmo" name="currency.edit.update_rate">
      <segment state="translated">
        <source>currency.edit.update_rate</source>
        <target>Retrieve exchange rate</target>
      </segment>
    </unit>
    <unit id="jSf6Wmz" name="currency.edit.exchange_rate_update.unsupported_currency">
      <segment state="translated">
        <source>currency.edit.exchange_rate_update.unsupported_currency</source>
        <target>The currency is unsupported by the exchange rate provider. Check your exchange rate provider configuration.</target>
      </segment>
    </unit>
    <unit id="D481NZD" name="currency.edit.exchange_rate_update.generic_error">
      <segment state="translated">
        <source>currency.edit.exchange_rate_update.generic_error</source>
        <target>Unable to retrieve the exchange rate. Check your exchange rate provider configuration.</target>
      </segment>
    </unit>
    <unit id="E_M7mZ5" name="currency.edit.exchange_rate_updated.success">
      <segment state="translated">
        <source>currency.edit.exchange_rate_updated.success</source>
        <target>Retrieved the exchange rate successfully.</target>
      </segment>
    </unit>
    <unit id="HbPND5j" name="project.bom.quantity">
      <segment state="translated">
        <source>project.bom.quantity</source>
        <target>BOM Qty.</target>
      </segment>
    </unit>
    <unit id="gqYIO6x" name="project.bom.mountnames">
      <segment state="translated">
        <source>project.bom.mountnames</source>
        <target>Mount names</target>
      </segment>
    </unit>
    <unit id="29QITRx" name="project.bom.name">
      <segment state="translated">
        <source>project.bom.name</source>
        <target>Name</target>
      </segment>
    </unit>
    <unit id="PucC1gg" name="project.bom.comment">
      <segment state="translated">
        <source>project.bom.comment</source>
        <target>Notes</target>
      </segment>
    </unit>
    <unit id="fR.vNpd" name="project.bom.part">
      <segment state="translated">
        <source>project.bom.part</source>
        <target>Part</target>
      </segment>
    </unit>
    <unit id="apnWXEq" name="project.bom.add_entry">
      <segment state="translated">
        <source>project.bom.add_entry</source>
        <target>Add entry</target>
      </segment>
    </unit>
    <unit id="gwloIYB" name="part_list.action.group.projects">
      <segment state="translated">
        <source>part_list.action.group.projects</source>
        <target>Projects</target>
      </segment>
    </unit>
    <unit id="QDvlT74" name="part_list.action.projects.add_to_project">
      <segment state="translated">
        <source>part_list.action.projects.add_to_project</source>
        <target>Add parts to project</target>
      </segment>
    </unit>
    <unit id="ZVrMX6T" name="project.bom.delete.confirm">
      <segment state="translated">
        <source>project.bom.delete.confirm</source>
        <target>Do you really want to delete this BOM entry?</target>
      </segment>
    </unit>
    <unit id="T_wVWg_" name="project.add_parts_to_project">
      <segment state="translated">
        <source>project.add_parts_to_project</source>
        <target>Add parts to project BOM</target>
      </segment>
    </unit>
    <unit id="02xC690" name="part.info.add_part_to_project">
      <segment state="translated">
        <source>part.info.add_part_to_project</source>
        <target>Add this part to a project</target>
      </segment>
    </unit>
    <unit id="OLIZm7S" name="project_bom_entry.label">
      <segment state="translated">
        <source>project_bom_entry.label</source>
        <target>BOM entry</target>
      </segment>
    </unit>
    <unit id="HYlztPH" name="project.edit.status">
      <segment state="translated">
        <source>project.edit.status</source>
        <target>Project status</target>
      </segment>
    </unit>
    <unit id="g63LZsn" name="project.status.draft">
      <segment state="translated">
        <source>project.status.draft</source>
        <target>Draft</target>
      </segment>
    </unit>
    <unit id="agiQw0z" name="project.status.planning">
      <segment state="translated">
        <source>project.status.planning</source>
        <target>Planning</target>
      </segment>
    </unit>
    <unit id="8eTvW1x" name="project.status.in_production">
      <segment state="translated">
        <source>project.status.in_production</source>
        <target>In production</target>
      </segment>
    </unit>
    <unit id="xtDIXe_" name="project.status.finished">
      <segment state="translated">
        <source>project.status.finished</source>
        <target>Finished</target>
      </segment>
    </unit>
    <unit id="wpp2047" name="project.status.archived">
      <segment state="translated">
        <source>project.status.archived</source>
        <target>Archived</target>
      </segment>
    </unit>
    <unit id="jcf.5wX" name="part.new_build_part.error.build_part_already_exists">
      <segment state="translated">
        <source>part.new_build_part.error.build_part_already_exists</source>
        <target>The project already has a build part!</target>
      </segment>
    </unit>
    <unit id="usGnetL" name="project.edit.associated_build_part">
      <segment state="translated">
        <source>project.edit.associated_build_part</source>
        <target>Associated builds part</target>
      </segment>
    </unit>
    <unit id="xXpskqU" name="project.edit.associated_build_part.add">
      <segment state="translated">
        <source>project.edit.associated_build_part.add</source>
        <target>Add builds part</target>
      </segment>
    </unit>
    <unit id="5rnE1fK" name="project.edit.associated_build.hint">
      <segment state="translated">
        <source>project.edit.associated_build.hint</source>
        <target>This part represents the builds of this project, which are stored somewhere.</target>
      </segment>
    </unit>
    <unit id="Ze.0yTx" name="part.info.projectBuildPart.hint">
      <segment state="translated">
        <source>part.info.projectBuildPart.hint</source>
        <target>This part represents the builds of the following project and is associated with it</target>
      </segment>
    </unit>
    <unit id="coJxmoK" name="part.is_build_part">
      <segment state="translated">
        <source>part.is_build_part</source>
        <target>Is project builds part</target>
      </segment>
    </unit>
    <unit id="YiFf2jl" name="project.info.title">
      <segment state="translated">
        <source>project.info.title</source>
        <target>Project info</target>
      </segment>
    </unit>
    <unit id="Y7z_Lil" name="project.info.bom_entries_count">
      <segment state="translated">
        <source>project.info.bom_entries_count</source>
        <target>BOM entries</target>
      </segment>
    </unit>
    <unit id="jdkve2C" name="project.info.sub_projects_count">
      <segment state="translated">
        <source>project.info.sub_projects_count</source>
        <target>Subprojects</target>
      </segment>
    </unit>
    <unit id="keeSexh" name="project.info.bom_add_parts">
      <segment state="translated">
        <source>project.info.bom_add_parts</source>
        <target>Add BOM entries</target>
      </segment>
    </unit>
    <unit id="sgaRuly" name="project.info.info.label">
      <segment state="translated">
        <source>project.info.info.label</source>
        <target>Info</target>
      </segment>
    </unit>
    <unit id="vaFaY8r" name="project.info.sub_projects.label">
      <segment state="translated">
        <source>project.info.sub_projects.label</source>
        <target>Subprojects</target>
      </segment>
    </unit>
    <unit id="CTIbEF6" name="project.bom.price">
      <segment state="translated">
        <source>project.bom.price</source>
        <target>Price</target>
      </segment>
    </unit>
    <unit id="hO.xnng" name="part.info.withdraw_modal.title.withdraw">
      <segment state="translated">
        <source>part.info.withdraw_modal.title.withdraw</source>
        <target>Withdraw parts from lot</target>
      </segment>
    </unit>
    <unit id="ci6FaUj" name="part.info.withdraw_modal.title.add">
      <segment state="translated">
        <source>part.info.withdraw_modal.title.add</source>
        <target>Add parts to lot</target>
      </segment>
    </unit>
    <unit id="kGal3M_" name="part.info.withdraw_modal.title.move">
      <segment state="translated">
        <source>part.info.withdraw_modal.title.move</source>
        <target>Move parts from lot to another lot</target>
      </segment>
    </unit>
    <unit id="zxFeQRY" name="part.info.withdraw_modal.amount">
      <segment state="translated">
        <source>part.info.withdraw_modal.amount</source>
        <target>Amount</target>
      </segment>
    </unit>
    <unit id="iblpgc7" name="part.info.withdraw_modal.move_to">
      <segment state="translated">
        <source>part.info.withdraw_modal.move_to</source>
        <target>Move to</target>
      </segment>
    </unit>
    <unit id="pYCfHzw" name="part.info.withdraw_modal.comment">
      <segment state="translated">
        <source>part.info.withdraw_modal.comment</source>
        <target>Comment</target>
      </segment>
    </unit>
    <unit id="ARNLGgz" name="part.info.withdraw_modal.comment.hint">
      <segment state="translated">
        <source>part.info.withdraw_modal.comment.hint</source>
        <target>You can set a comment here describing why you are doing this operation (e.g. for what you need the parts). This info will be saved in the log.</target>
      </segment>
    </unit>
    <unit id="Sumeg5G" name="modal.close">
      <segment state="translated">
        <source>modal.close</source>
        <target>Close</target>
      </segment>
    </unit>
    <unit id="sye5gxs" name="modal.submit">
      <segment state="translated">
        <source>modal.submit</source>
        <target>Submit</target>
      </segment>
    </unit>
    <unit id="jl7xM1O" name="part.withdraw.success">
      <segment state="translated">
        <source>part.withdraw.success</source>
        <target>Added/Moved/Withdrawn parts successfully.</target>
      </segment>
    </unit>
    <unit id="oghrs8X" name="perm.parts_stock">
      <segment state="translated">
        <source>perm.parts_stock</source>
        <target>Parts Stock</target>
      </segment>
    </unit>
    <unit id="YjbdSVx" name="perm.parts_stock.withdraw">
      <segment state="translated">
        <source>perm.parts_stock.withdraw</source>
        <target>Withdraw parts from stock</target>
      </segment>
    </unit>
    <unit id="P4saY9b" name="perm.parts_stock.add">
      <segment state="translated">
        <source>perm.parts_stock.add</source>
        <target>Add parts to stock</target>
      </segment>
    </unit>
    <unit id="JR4LXfJ" name="perm.parts_stock.move">
      <segment state="translated">
        <source>perm.parts_stock.move</source>
        <target>Move parts between lots</target>
      </segment>
    </unit>
    <unit id="DQ_FAfi" name="user.permissions_schema_updated">
      <segment state="translated">
        <source>user.permissions_schema_updated</source>
        <target>The permission schema of your user were upgraded to the latest version.</target>
      </segment>
    </unit>
    <unit id="OohNh_M" name="log.type.part_stock_changed">
      <segment state="translated">
        <source>log.type.part_stock_changed</source>
        <target>Part Stock changed</target>
      </segment>
    </unit>
    <unit id="ZIcw_8V" name="log.part_stock_changed.withdraw">
      <segment state="translated">
        <source>log.part_stock_changed.withdraw</source>
        <target>Stock withdrawn</target>
      </segment>
    </unit>
    <unit id="jIm.ZAZ" name="log.part_stock_changed.add">
      <segment state="translated">
        <source>log.part_stock_changed.add</source>
        <target>Stock added</target>
      </segment>
    </unit>
    <unit id="Q8itu0n" name="log.part_stock_changed.move">
      <segment state="translated">
        <source>log.part_stock_changed.move</source>
        <target>Stock moved</target>
      </segment>
    </unit>
    <unit id="Z_uM8dG" name="log.part_stock_changed.comment">
      <segment state="translated">
        <source>log.part_stock_changed.comment</source>
        <target>Comment</target>
      </segment>
    </unit>
    <unit id="vEWZ248" name="log.part_stock_changed.change">
      <segment state="translated">
        <source>log.part_stock_changed.change</source>
        <target>Change</target>
      </segment>
    </unit>
    <unit id="8kmtQLq" name="log.part_stock_changed.move_target">
      <segment state="translated">
        <source>log.part_stock_changed.move_target</source>
        <target>Move target</target>
      </segment>
    </unit>
    <unit id="e2xzHIo" name="tools.builtin_footprints_viewer.title">
      <segment state="translated">
        <source>tools.builtin_footprints_viewer.title</source>
        <target>Builtin footprint image gallery</target>
      </segment>
    </unit>
    <unit id="jtxbmbi" name="tools.builtin_footprints_viewer.hint">
      <segment state="translated">
        <source>tools.builtin_footprints_viewer.hint</source>
        <target>This gallery lists all available built-in footprint images. If you want to use them in an attachment, type in the name (or a keyword) in the path field of the attachment and select the image from the dropdown select.</target>
      </segment>
    </unit>
    <unit id="Dw4KG4Y" name="tools.ic_logos.title">
      <segment state="translated">
        <source>tools.ic_logos.title</source>
        <target>IC logos</target>
      </segment>
    </unit>
    <unit id="9a9Yu9u" name="part_list.action.group.labels">
      <segment state="translated">
        <source>part_list.action.group.labels</source>
        <target>Labels</target>
      </segment>
    </unit>
    <unit id="gaFZMnW" name="part_list.action.projects.generate_label">
      <segment state="translated">
        <source>part_list.action.projects.generate_label</source>
        <target>Generate labels (for parts)</target>
      </segment>
    </unit>
    <unit id="cKJeBZl" name="part_list.action.projects.generate_label_lot">
      <segment state="translated">
        <source>part_list.action.projects.generate_label_lot</source>
        <target>Generate labels (for part lots)</target>
      </segment>
    </unit>
    <unit id="obOVNB9" name="part_list.action.generate_label.empty">
      <segment state="translated">
        <source>part_list.action.generate_label.empty</source>
        <target>Empty label</target>
      </segment>
    </unit>
    <unit id="YddcwVg" name="project.info.builds.label">
      <segment state="translated">
        <source>project.info.builds.label</source>
        <target>Build</target>
      </segment>
    </unit>
    <unit id="6uUxHyg" name="project.builds.build_not_possible">
      <segment state="translated">
        <source>project.builds.build_not_possible</source>
        <target>Build not possible: Parts not stocked</target>
      </segment>
    </unit>
    <unit id="HY05vl8" name="project.builds.following_bom_entries_miss_instock">
      <segment state="translated">
        <source>project.builds.following_bom_entries_miss_instock</source>
        <target>The following parts have not enough stock to build this project at least once:</target>
      </segment>
    </unit>
    <unit id="VHUY79k" name="project.builds.stocked">
      <segment state="translated">
        <source>project.builds.stocked</source>
        <target>stocked</target>
      </segment>
    </unit>
    <unit id="mwL3d70" name="project.builds.needed">
      <segment state="translated">
        <source>project.builds.needed</source>
        <target>needed</target>
      </segment>
    </unit>
    <unit id="jZKw98F" name="project.builds.build_possible">
      <segment state="translated">
        <source>project.builds.build_possible</source>
        <target>Build possible</target>
      </segment>
    </unit>
    <unit id="rRMnoEh" name="project.builds.number_of_builds_possible">
      <segment state="translated">
        <source>project.builds.number_of_builds_possible</source>
        <target>You have enough stocked to build &lt;b&gt;%max_builds%&lt;/b&gt; builds of this project.</target>
      </segment>
    </unit>
    <unit id="fZhqvmk" name="project.builds.check_project_status">
      <segment state="translated">
        <source>project.builds.check_project_status</source>
        <target>The current project status is &lt;b&gt;"%project_status%"&lt;/b&gt;. You should check if you really want to build the project with this status!</target>
      </segment>
    </unit>
    <unit id="57BNIbl" name="project.builds.following_bom_entries_miss_instock_n">
      <segment state="translated">
        <source>project.builds.following_bom_entries_miss_instock_n</source>
        <target>You do not have enough parts stocked to build this project %number_of_builds% times. The following parts have missing instock:</target>
      </segment>
    </unit>
    <unit id="dB.JmYm" name="project.build.flash.invalid_input">
      <segment state="translated">
        <source>project.build.flash.invalid_input</source>
        <target>Can not build project. Check input!</target>
      </segment>
    </unit>
    <unit id="_sFMgby" name="project.build.required_qty">
      <segment state="translated">
        <source>project.build.required_qty</source>
        <target>Required quantity</target>
      </segment>
    </unit>
    <unit id="5gpbL_k" name="project.build.btn_build">
      <segment state="translated">
        <source>project.build.btn_build</source>
        <target>Build</target>
      </segment>
    </unit>
    <unit id="AqGFkiA" name="project.build.help">
      <segment state="translated">
        <source>project.build.help</source>
        <target>Choose from which part lots the stock to build this project should be taken (and in which amount). Check the checkbox for each BOM Entry, when you are finished withdrawing the parts, or use the top checkbox to check all boxes at once.</target>
      </segment>
    </unit>
    <unit id="rvdUHEn" name="project.build.buildsPartLot.new_lot">
      <segment state="translated">
        <source>project.build.buildsPartLot.new_lot</source>
        <target>Create new lot</target>
      </segment>
    </unit>
    <unit id="Kn_jkyo" name="project.build.add_builds_to_builds_part">
      <segment state="translated">
        <source>project.build.add_builds_to_builds_part</source>
        <target>Add builds to project builds part</target>
      </segment>
    </unit>
    <unit id="92b1_QD" name="project.build.builds_part_lot">
      <segment state="translated">
        <source>project.build.builds_part_lot</source>
        <target>Target lot</target>
      </segment>
    </unit>
    <unit id="pyv0k6b" name="project.builds.number_of_builds">
      <segment state="translated">
        <source>project.builds.number_of_builds</source>
        <target>Build amount</target>
      </segment>
    </unit>
    <unit id="RjYY9MA" name="project.builds.no_stocked_builds">
      <segment state="translated">
        <source>project.builds.no_stocked_builds</source>
        <target>Number of stocked builds</target>
      </segment>
    </unit>
    <unit id="Mken7uv" name="user.change_avatar.label">
      <segment state="translated">
        <source>user.change_avatar.label</source>
        <target>Change profile picture</target>
      </segment>
    </unit>
    <unit id="QFNPD0_" name="user_settings.change_avatar.label">
      <segment state="translated">
        <source>user_settings.change_avatar.label</source>
        <target>Change profile picture</target>
      </segment>
    </unit>
    <unit id="GLYVqz2" name="user_settings.remove_avatar.label">
      <segment state="translated">
        <source>user_settings.remove_avatar.label</source>
        <target>Remove profile picture</target>
      </segment>
    </unit>
    <unit id="Y1Aes28" name="part.edit.name.category_hint">
      <segment state="translated">
        <source>part.edit.name.category_hint</source>
        <target>Hint from category</target>
      </segment>
    </unit>
    <unit id="_vbPEFP" name="category.edit.partname_regex.placeholder">
      <segment state="translated">
        <source>category.edit.partname_regex.placeholder</source>
        <target>e.g "/Capacitor \d+ nF/i"</target>
      </segment>
    </unit>
    <unit id="QFgP__5" name="category.edit.partname_regex.help">
      <segment state="translated">
        <source>category.edit.partname_regex.help</source>
        <target>A PCRE-compatible regular expression, which a part name have to match.</target>
      </segment>
    </unit>
    <unit id="vr7oZKL" name="entity.select.add_hint">
      <segment state="translated">
        <source>entity.select.add_hint</source>
        <target>Use -&gt; to create nested structures, e.g. "Node 1-&gt;Node 1.1"</target>
      </segment>
    </unit>
    <unit id="_cXCaLo" name="entity.select.group.new_not_added_to_DB">
      <segment state="translated">
        <source>entity.select.group.new_not_added_to_DB</source>
        <target>New (not added to DB yet)</target>
      </segment>
    </unit>
    <unit id="i6.vjBW" name="part.edit.save_and_new">
      <segment state="translated">
        <source>part.edit.save_and_new</source>
        <target>Save and create new empty part</target>
      </segment>
    </unit>
    <unit id="q2IWd9b" name="homepage.first_steps.title">
      <segment state="translated">
        <source>homepage.first_steps.title</source>
        <target>First steps</target>
      </segment>
    </unit>
    <unit id="qoK8lss" name="homepage.first_steps.introduction">
      <segment state="translated">
        <source>homepage.first_steps.introduction</source>
        <target>Your database is still empty. You might want to read the &lt;a href="%url%"&gt;documentation&lt;/a&gt; or start to creating the following data structures:</target>
      </segment>
    </unit>
    <unit id="8RkT6ZQ" name="homepage.first_steps.create_part">
      <segment state="translated">
        <source>homepage.first_steps.create_part</source>
        <target>Or you can directly &lt;a href="%url%"&gt;create a new part&lt;/a&gt;.</target>
      </segment>
    </unit>
    <unit id="mBSlTrA" name="homepage.first_steps.hide_hint">
      <segment state="translated">
        <source>homepage.first_steps.hide_hint</source>
        <target>This box will hide as soon as you have created your first part.</target>
      </segment>
    </unit>
    <unit id="nfBdkzp" name="homepage.forum.text">
      <segment state="translated">
        <source>homepage.forum.text</source>
        <target>For questions about Part-DB use the &lt;a href="%href%" class="link-external" target="_blank"&gt;discussion forum&lt;/a&gt;</target>
      </segment>
    </unit>
    <unit id="qmnrptL" name="log.element_edited.changed_fields.category">
      <segment state="translated">
        <source>log.element_edited.changed_fields.category</source>
        <target>Category</target>
      </segment>
    </unit>
    <unit id="h2yNq58" name="log.element_edited.changed_fields.footprint">
      <segment state="translated">
        <source>log.element_edited.changed_fields.footprint</source>
        <target>Footprint</target>
      </segment>
    </unit>
    <unit id="TYrqEhh" name="log.element_edited.changed_fields.manufacturer">
      <segment state="translated">
        <source>log.element_edited.changed_fields.manufacturer</source>
        <target>Manufacturer</target>
      </segment>
    </unit>
    <unit id="gD7hYx2" name="log.element_edited.changed_fields.value_typical">
      <segment state="translated">
        <source>log.element_edited.changed_fields.value_typical</source>
        <target>typ. value</target>
      </segment>
    </unit>
    <unit id="0I9yC96" name="log.element_edited.changed_fields.pw_reset_expires">
      <segment state="translated">
        <source>log.element_edited.changed_fields.pw_reset_expires</source>
        <target>Password reset</target>
      </segment>
    </unit>
    <unit id="0yxA3bg" name="log.element_edited.changed_fields.comment">
      <segment state="translated">
        <source>log.element_edited.changed_fields.comment</source>
        <target>Notes</target>
      </segment>
    </unit>
    <unit id="ZX180Uu" name="log.element_edited.changed_fields.supplierpartnr">
      <segment state="translated">
        <source>log.element_edited.changed_fields.supplierpartnr</source>
        <target>Supplier part number</target>
      </segment>
    </unit>
    <unit id="Bzp4a3p" name="log.element_edited.changed_fields.supplier_product_url">
      <segment state="translated">
        <source>log.element_edited.changed_fields.supplier_product_url</source>
        <target>Link to offer</target>
      </segment>
    </unit>
    <unit id="X2KjgsJ" name="log.element_edited.changed_fields.price">
      <segment state="translated">
        <source>log.element_edited.changed_fields.price</source>
        <target>Price</target>
      </segment>
    </unit>
    <unit id="zlKYtvI" name="log.element_edited.changed_fields.min_discount_quantity">
      <segment state="translated">
        <source>log.element_edited.changed_fields.min_discount_quantity</source>
        <target>Minimum discount amount</target>
      </segment>
    </unit>
    <unit id="IrL23Tw" name="log.element_edited.changed_fields.original_filename">
      <segment state="translated">
        <source>log.element_edited.changed_fields.original_filename</source>
        <target>Original filename</target>
      </segment>
    </unit>
    <unit id="qvgIER7" name="log.element_edited.changed_fields.path">
      <segment state="translated">
        <source>log.element_edited.changed_fields.path</source>
        <target>Filepath</target>
      </segment>
    </unit>
    <unit id="B7rbOAi" name="log.element_edited.changed_fields.description">
      <segment state="translated">
        <source>log.element_edited.changed_fields.description</source>
        <target>Description</target>
      </segment>
    </unit>
    <unit id="iRpQ.r4" name="log.element_edited.changed_fields.manufacturing_status">
      <segment state="translated">
        <source>log.element_edited.changed_fields.manufacturing_status</source>
        <target>Manufacturing status</target>
      </segment>
    </unit>
    <unit id="aQlVtZN" name="log.element_edited.changed_fields.options.barcode_type">
      <segment state="translated">
        <source>log.element_edited.changed_fields.options.barcode_type</source>
        <target>Barcode type</target>
      </segment>
    </unit>
    <unit id="GrbTB8Q" name="log.element_edited.changed_fields.status">
      <segment state="translated">
        <source>log.element_edited.changed_fields.status</source>
        <target>Status</target>
      </segment>
    </unit>
    <unit id="2MH9WjL" name="log.element_edited.changed_fields.quantity">
      <segment state="translated">
        <source>log.element_edited.changed_fields.quantity</source>
        <target>BOM Qty.</target>
      </segment>
    </unit>
    <unit id="XRhN7QN" name="log.element_edited.changed_fields.mountnames">
      <segment state="translated">
        <source>log.element_edited.changed_fields.mountnames</source>
        <target>Mountnames</target>
      </segment>
    </unit>
    <unit id="j5npGa6" name="log.element_edited.changed_fields.name">
      <segment state="translated">
        <source>log.element_edited.changed_fields.name</source>
        <target>Name</target>
      </segment>
    </unit>
    <unit id="NjHccov" name="log.element_edited.changed_fields.part">
      <segment state="translated">
        <source>log.element_edited.changed_fields.part</source>
        <target>Part</target>
      </segment>
    </unit>
    <unit id="SCBolPs" name="log.element_edited.changed_fields.price_currency">
      <segment state="translated">
        <source>log.element_edited.changed_fields.price_currency</source>
        <target>Currency of price</target>
      </segment>
    </unit>
    <unit id="qVqwVf0" name="log.element_edited.changed_fields.partname_hint">
      <segment state="translated">
        <source>log.element_edited.changed_fields.partname_hint</source>
        <target>Part name hint</target>
      </segment>
    </unit>
    <unit id="HE8CkUq" name="log.element_edited.changed_fields.partname_regex">
      <segment state="translated">
        <source>log.element_edited.changed_fields.partname_regex</source>
        <target>Name filter</target>
      </segment>
    </unit>
    <unit id="waUb8Sn" name="log.element_edited.changed_fields.disable_footprints">
      <segment state="translated">
        <source>log.element_edited.changed_fields.disable_footprints</source>
        <target>Disable footprints</target>
      </segment>
    </unit>
    <unit id="jysLxE8" name="log.element_edited.changed_fields.disable_manufacturers">
      <segment state="translated">
        <source>log.element_edited.changed_fields.disable_manufacturers</source>
        <target>Disable manufacturers</target>
      </segment>
    </unit>
    <unit id="7SOq4dc" name="log.element_edited.changed_fields.disable_autodatasheets">
      <segment state="translated">
        <source>log.element_edited.changed_fields.disable_autodatasheets</source>
        <target>Disable automatic datasheet links</target>
      </segment>
    </unit>
    <unit id="VXVZch0" name="log.element_edited.changed_fields.disable_properties">
      <segment state="translated">
        <source>log.element_edited.changed_fields.disable_properties</source>
        <target>Disable properties</target>
      </segment>
    </unit>
    <unit id="gEePBMo" name="log.element_edited.changed_fields.default_description">
      <segment state="translated">
        <source>log.element_edited.changed_fields.default_description</source>
        <target>Default description</target>
      </segment>
    </unit>
    <unit id="nxg002v" name="log.element_edited.changed_fields.default_comment">
      <segment state="translated">
        <source>log.element_edited.changed_fields.default_comment</source>
        <target>Default notes</target>
      </segment>
    </unit>
    <unit id="EzrwA.V" name="log.element_edited.changed_fields.filetype_filter">
      <segment state="translated">
        <source>log.element_edited.changed_fields.filetype_filter</source>
        <target>Allowed file extensions</target>
      </segment>
    </unit>
    <unit id="Fu4Pkpd" name="log.element_edited.changed_fields.not_selectable">
      <segment state="translated">
        <source>log.element_edited.changed_fields.not_selectable</source>
        <target>Not selected</target>
      </segment>
    </unit>
    <unit id="HOMIDJA" name="log.element_edited.changed_fields.parent">
      <segment state="translated">
        <source>log.element_edited.changed_fields.parent</source>
        <target>Parent element</target>
      </segment>
    </unit>
    <unit id="gZ_rDFJ" name="log.element_edited.changed_fields.shipping_costs">
      <segment state="translated">
        <source>log.element_edited.changed_fields.shipping_costs</source>
        <target>Shipping costs</target>
      </segment>
    </unit>
    <unit id="7yyrZp7" name="log.element_edited.changed_fields.default_currency">
      <segment state="translated">
        <source>log.element_edited.changed_fields.default_currency</source>
        <target>Default currency</target>
      </segment>
    </unit>
    <unit id="T_67Yyo" name="log.element_edited.changed_fields.address">
      <segment state="translated">
        <source>log.element_edited.changed_fields.address</source>
        <target>Address</target>
      </segment>
    </unit>
    <unit id="o6PKTJA" name="log.element_edited.changed_fields.phone_number">
      <segment state="translated">
        <source>log.element_edited.changed_fields.phone_number</source>
        <target>Phone number</target>
      </segment>
    </unit>
    <unit id="W5rKz.M" name="log.element_edited.changed_fields.fax_number">
      <segment state="translated">
        <source>log.element_edited.changed_fields.fax_number</source>
        <target>Fax number</target>
      </segment>
    </unit>
    <unit id="BlkJXPJ" name="log.element_edited.changed_fields.email_address">
      <segment state="translated">
        <source>log.element_edited.changed_fields.email_address</source>
        <target>Email</target>
      </segment>
    </unit>
    <unit id="jQ2bFEK" name="log.element_edited.changed_fields.website">
      <segment state="translated">
        <source>log.element_edited.changed_fields.website</source>
        <target>Website</target>
      </segment>
    </unit>
    <unit id="hQUV7ZC" name="log.element_edited.changed_fields.auto_product_url">
      <segment state="translated">
        <source>log.element_edited.changed_fields.auto_product_url</source>
        <target>Product URL</target>
      </segment>
    </unit>
    <unit id="ZRxLMgU" name="log.element_edited.changed_fields.is_full">
      <segment state="translated">
        <source>log.element_edited.changed_fields.is_full</source>
        <target>Storelocation full</target>
      </segment>
    </unit>
    <unit id="hMc.US1" name="log.element_edited.changed_fields.limit_to_existing_parts">
      <segment state="translated">
        <source>log.element_edited.changed_fields.limit_to_existing_parts</source>
        <target>Limit to existing parts</target>
      </segment>
    </unit>
    <unit id="czzufVD" name="log.element_edited.changed_fields.only_single_part">
      <segment state="translated">
        <source>log.element_edited.changed_fields.only_single_part</source>
        <target>Only single part</target>
      </segment>
    </unit>
    <unit id="BFHeYb7" name="log.element_edited.changed_fields.storage_type">
      <segment state="translated">
        <source>log.element_edited.changed_fields.storage_type</source>
        <target>Storage type</target>
      </segment>
    </unit>
    <unit id="7c.vSJ5" name="log.element_edited.changed_fields.footprint_3d">
      <segment state="translated">
        <source>log.element_edited.changed_fields.footprint_3d</source>
        <target>3D model</target>
      </segment>
    </unit>
    <unit id="EhKSmFQ" name="log.element_edited.changed_fields.master_picture_attachment">
      <segment state="translated">
        <source>log.element_edited.changed_fields.master_picture_attachment</source>
        <target>Preview image</target>
      </segment>
    </unit>
    <unit id="0Qixo51" name="log.element_edited.changed_fields.exchange_rate">
      <segment state="translated">
        <source>log.element_edited.changed_fields.exchange_rate</source>
        <target>Exchange rate</target>
      </segment>
    </unit>
    <unit id="EippsOk" name="log.element_edited.changed_fields.iso_code">
      <segment state="translated">
        <source>log.element_edited.changed_fields.iso_code</source>
        <target>Exchange rate</target>
      </segment>
    </unit>
    <unit id="JPVZRzH" name="log.element_edited.changed_fields.unit">
      <segment state="translated">
        <source>log.element_edited.changed_fields.unit</source>
        <target>Unit symbol</target>
      </segment>
    </unit>
    <unit id="bNKi.oP" name="log.element_edited.changed_fields.is_integer">
      <segment state="translated">
        <source>log.element_edited.changed_fields.is_integer</source>
        <target>Is integer</target>
      </segment>
    </unit>
    <unit id="XkLHxqf" name="log.element_edited.changed_fields.use_si_prefix">
      <segment state="translated">
        <source>log.element_edited.changed_fields.use_si_prefix</source>
        <target>Use SI prefix</target>
      </segment>
    </unit>
    <unit id="bgeqM2B" name="log.element_edited.changed_fields.options.width">
      <segment state="translated">
        <source>log.element_edited.changed_fields.options.width</source>
        <target>Width</target>
      </segment>
    </unit>
    <unit id="UJNmG3d" name="log.element_edited.changed_fields.options.height">
      <segment state="translated">
        <source>log.element_edited.changed_fields.options.height</source>
        <target>Height</target>
      </segment>
    </unit>
    <unit id="M7z_SCq" name="log.element_edited.changed_fields.options.supported_element">
      <segment state="translated">
        <source>log.element_edited.changed_fields.options.supported_element</source>
        <target>Target type</target>
      </segment>
    </unit>
    <unit id="WnWfGoW" name="log.element_edited.changed_fields.options.additional_css">
      <segment state="translated">
        <source>log.element_edited.changed_fields.options.additional_css</source>
        <target>Additional styles (CSS)</target>
      </segment>
    </unit>
    <unit id="0wsPXyV" name="log.element_edited.changed_fields.options.lines">
      <segment state="translated">
        <source>log.element_edited.changed_fields.options.lines</source>
        <target>Content</target>
      </segment>
    </unit>
    <unit id="SsbpFX0" name="log.element_edited.changed_fields.permissions.data">
      <segment state="translated">
        <source>log.element_edited.changed_fields.permissions.data</source>
        <target>Permissions</target>
      </segment>
    </unit>
    <unit id="GYoJ2_d" name="log.element_edited.changed_fields.disabled">
      <segment state="translated">
        <source>log.element_edited.changed_fields.disabled</source>
        <target>Disabled</target>
      </segment>
    </unit>
    <unit id="q7TPEPu" name="log.element_edited.changed_fields.theme">
      <segment state="translated">
        <source>log.element_edited.changed_fields.theme</source>
        <target>Theme</target>
      </segment>
    </unit>
    <unit id="Qlf8uK3" name="log.element_edited.changed_fields.timezone">
      <segment state="translated">
        <source>log.element_edited.changed_fields.timezone</source>
        <target>Timezone</target>
      </segment>
    </unit>
    <unit id="2GWIhsp" name="log.element_edited.changed_fields.language">
      <segment state="translated">
        <source>log.element_edited.changed_fields.language</source>
        <target>Language</target>
      </segment>
    </unit>
    <unit id="Sw3SmBJ" name="log.element_edited.changed_fields.email">
      <segment state="translated">
        <source>log.element_edited.changed_fields.email</source>
        <target>Email</target>
      </segment>
    </unit>
    <unit id="7FpvTOI" name="log.element_edited.changed_fields.department">
      <segment state="translated">
        <source>log.element_edited.changed_fields.department</source>
        <target>Department</target>
      </segment>
    </unit>
    <unit id="jWNSk.e" name="log.element_edited.changed_fields.last_name">
      <segment state="translated">
        <source>log.element_edited.changed_fields.last_name</source>
        <target>Last name</target>
      </segment>
    </unit>
    <unit id="49zb3b7" name="log.element_edited.changed_fields.first_name">
      <segment state="translated">
        <source>log.element_edited.changed_fields.first_name</source>
        <target>First name</target>
      </segment>
    </unit>
    <unit id="b55U6o6" name="log.element_edited.changed_fields.group">
      <segment state="translated">
        <source>log.element_edited.changed_fields.group</source>
        <target>Group</target>
      </segment>
    </unit>
    <unit id="fgxi1Rb" name="log.element_edited.changed_fields.currency">
      <segment state="translated">
        <source>log.element_edited.changed_fields.currency</source>
        <target>Preferred currency</target>
      </segment>
    </unit>
    <unit id="YjMeEAn" name="log.element_edited.changed_fields.enforce2FA">
      <segment state="translated">
        <source>log.element_edited.changed_fields.enforce2FA</source>
        <target>Enforce 2FA</target>
      </segment>
    </unit>
    <unit id="Ekpsda2" name="log.element_edited.changed_fields.symbol">
      <segment state="translated">
        <source>log.element_edited.changed_fields.symbol</source>
        <target>Symbol</target>
      </segment>
    </unit>
    <unit id="VUH1O1d" name="log.element_edited.changed_fields.value_min">
      <segment state="translated">
        <source>log.element_edited.changed_fields.value_min</source>
        <target>Min. value</target>
      </segment>
    </unit>
    <unit id="DqyfYKK" name="log.element_edited.changed_fields.value_max">
      <segment state="translated">
        <source>log.element_edited.changed_fields.value_max</source>
        <target>Max. value</target>
      </segment>
    </unit>
    <unit id="qX_n4ud" name="log.element_edited.changed_fields.value_text">
      <segment state="translated">
        <source>log.element_edited.changed_fields.value_text</source>
        <target>Text value</target>
      </segment>
    </unit>
    <unit id="T2zweRa" name="log.element_edited.changed_fields.show_in_table">
      <segment state="translated">
        <source>log.element_edited.changed_fields.show_in_table</source>
        <target>Show in table</target>
      </segment>
    </unit>
    <unit id="TkaXDi7" name="log.element_edited.changed_fields.attachment_type">
      <segment state="translated">
        <source>log.element_edited.changed_fields.attachment_type</source>
        <target>Show in table</target>
      </segment>
    </unit>
    <unit id="YPerF93" name="log.element_edited.changed_fields.needs_review">
      <segment state="translated">
        <source>log.element_edited.changed_fields.needs_review</source>
        <target>Needs review</target>
      </segment>
    </unit>
    <unit id="gF_Zo45" name="log.element_edited.changed_fields.tags">
      <segment state="translated">
        <source>log.element_edited.changed_fields.tags</source>
        <target>Tags</target>
      </segment>
    </unit>
    <unit id="fjo2JY_" name="log.element_edited.changed_fields.mass">
      <segment state="translated">
        <source>log.element_edited.changed_fields.mass</source>
        <target>Mass</target>
      </segment>
    </unit>
    <unit id="f7YI8uk" name="log.element_edited.changed_fields.ipn">
      <segment state="translated">
        <source>log.element_edited.changed_fields.ipn</source>
        <target>IPN</target>
      </segment>
    </unit>
    <unit id="vAHGo60" name="log.element_edited.changed_fields.favorite">
      <segment state="translated">
        <source>log.element_edited.changed_fields.favorite</source>
        <target>Favorite</target>
      </segment>
    </unit>
    <unit id="TUBvDxJ" name="log.element_edited.changed_fields.minamount">
      <segment state="translated">
        <source>log.element_edited.changed_fields.minamount</source>
        <target>Minimum stock</target>
      </segment>
    </unit>
    <unit id="pVJ9vgg" name="log.element_edited.changed_fields.manufacturer_product_url">
      <segment state="translated">
        <source>log.element_edited.changed_fields.manufacturer_product_url</source>
        <target>Link to product page</target>
      </segment>
    </unit>
    <unit id="JW.PgxU" name="log.element_edited.changed_fields.manufacturer_product_number">
      <segment state="translated">
        <source>log.element_edited.changed_fields.manufacturer_product_number</source>
        <target>MPN</target>
      </segment>
    </unit>
    <unit id="tV.PNy_" name="log.element_edited.changed_fields.partUnit">
      <segment state="translated">
        <source>log.element_edited.changed_fields.partUnit</source>
        <target>Measuring Unit</target>
      </segment>
    </unit>
    <unit id="nwxlI_C" name="log.element_edited.changed_fields.expiration_date">
      <segment state="translated">
        <source>log.element_edited.changed_fields.expiration_date</source>
        <target>Expiration date</target>
      </segment>
    </unit>
    <unit id="cPY3MD7" name="log.element_edited.changed_fields.amount">
      <segment state="translated">
        <source>log.element_edited.changed_fields.amount</source>
        <target>Amount</target>
      </segment>
    </unit>
    <unit id="eSrNkis" name="log.element_edited.changed_fields.storage_location">
      <segment state="translated">
        <source>log.element_edited.changed_fields.storage_location</source>
        <target>Storage location</target>
      </segment>
    </unit>
    <unit id="Qt585vm" name="attachment.max_file_size">
      <segment state="translated">
        <source>attachment.max_file_size</source>
        <target>Maximum file size</target>
      </segment>
    </unit>
    <unit id="tkkbiag" name="user.saml_user">
      <segment state="translated">
        <source>user.saml_user</source>
        <target>SSO / SAML user</target>
      </segment>
    </unit>
    <unit id="fhepjKr" name="user.saml_user.pw_change_hint">
      <segment state="translated">
        <source>user.saml_user.pw_change_hint</source>
        <target>Your user uses single sign-on (SSO). You can not change the password and 2FA settings here. Configure them on your central SSO provider instead!</target>
      </segment>
    </unit>
    <unit id="32beTBH" name="login.sso_saml_login">
      <segment state="translated">
        <source>login.sso_saml_login</source>
        <target>Single Sign-On Login (SSO)</target>
      </segment>
    </unit>
    <unit id="wnMLanX" name="login.local_login_hint">
      <segment state="translated">
        <source>login.local_login_hint</source>
        <target>The form below is only for log in with a local user. If you want to log in via single sign-on, press the button above.</target>
      </segment>
    </unit>
    <unit id="fa76Qc9" name="part_list.action.action.export">
      <segment state="translated">
        <source>part_list.action.action.export</source>
        <target>Export parts</target>
      </segment>
    </unit>
    <unit id="OfOI7tn" name="part_list.action.export_json">
      <segment state="translated">
        <source>part_list.action.export_json</source>
        <target>Export to JSON</target>
      </segment>
    </unit>
    <unit id="8Y5uz7l" name="part_list.action.export_csv">
      <segment state="translated">
        <source>part_list.action.export_csv</source>
        <target>Export to CSV</target>
      </segment>
    </unit>
    <unit id="gtllBTO" name="part_list.action.export_yaml">
      <segment state="translated">
        <source>part_list.action.export_yaml</source>
        <target>Export to YAML</target>
      </segment>
    </unit>
    <unit id="IW9wGBS" name="part_list.action.export_xml">
      <segment state="translated">
        <source>part_list.action.export_xml</source>
        <target>Export to XML</target>
      </segment>
    </unit>
    <unit id="kCT2Emc" name="parts.import.title">
      <segment state="translated">
        <source>parts.import.title</source>
        <target>Import parts</target>
      </segment>
    </unit>
    <unit id="6oVjTY." name="parts.import.errors.title">
      <segment state="translated">
        <source>parts.import.errors.title</source>
        <target>Import violations</target>
      </segment>
    </unit>
    <unit id="2sWmr2k" name="parts.import.flash.error">
      <segment state="translated">
        <source>parts.import.flash.error</source>
        <target>Errors during import. This is most likely caused by some invalid data.</target>
      </segment>
    </unit>
    <unit id="hJHxH3J" name="parts.import.format.auto">
      <segment state="translated">
        <source>parts.import.format.auto</source>
        <target>Automatic (based on file extension)</target>
      </segment>
    </unit>
    <unit id="E1zm0rb" name="parts.import.flash.error.unknown_format">
      <segment state="translated">
        <source>parts.import.flash.error.unknown_format</source>
        <target>Could not determine the format from the given file!</target>
      </segment>
    </unit>
    <unit id="y2UaCL7" name="parts.import.flash.error.invalid_file">
      <segment state="translated">
        <source>parts.import.flash.error.invalid_file</source>
        <target>File invalid / malformatted. Please check that you have selected the right format!</target>
      </segment>
    </unit>
    <unit id="ih.wsVn" name="parts.import.part_category.label">
      <segment state="translated">
        <source>parts.import.part_category.label</source>
        <target>Category override</target>
      </segment>
    </unit>
    <unit id="mLczcax" name="parts.import.part_category.help">
      <segment state="translated">
        <source>parts.import.part_category.help</source>
        <target>If you select a value here, all imported parts will be assigned to this category. No matter what was set in the data.</target>
      </segment>
    </unit>
    <unit id="W09n3nV" name="import.create_unknown_datastructures">
      <segment state="translated">
        <source>import.create_unknown_datastructures</source>
        <target>Create unknown datastructures</target>
      </segment>
    </unit>
    <unit id="QkzTk.8" name="import.create_unknown_datastructures.help">
      <segment state="translated">
        <source>import.create_unknown_datastructures.help</source>
        <target>If this is selected, datastructures (like categories, footprints, etc.) which does not exist in the database yet, will be automatically created. If this is not selected, only existing data structures will be used, and if no matching data structure is found, the part will get assigned nothing</target>
      </segment>
    </unit>
    <unit id="p6fTkCQ" name="import.path_delimiter">
      <segment state="translated">
        <source>import.path_delimiter</source>
        <target>Path delimiter</target>
      </segment>
    </unit>
    <unit id="gSn6XRk" name="import.path_delimiter.help">
      <segment state="translated">
        <source>import.path_delimiter.help</source>
        <target>The delimiter used to mark different levels in data structure pathes like category, footprint, etc.</target>
      </segment>
    </unit>
    <unit id="aNR2tK9" name="parts.import.help_documentation">
      <segment state="translated">
        <source>parts.import.help_documentation</source>
        <target>See the &lt;a href="%link%"&gt;documentation&lt;/a&gt; for more information on the file format.</target>
      </segment>
    </unit>
    <unit id="bOHORjK" name="parts.import.help">
      <segment state="translated">
        <source>parts.import.help</source>
        <target>You can import parts from existing files with this tool. The parts will be directly written to database, so please check your file beforehand for correct content before uploading it here.</target>
      </segment>
    </unit>
    <unit id="sweByB7" name="parts.import.flash.success">
      <segment state="translated">
        <source>parts.import.flash.success</source>
        <target>Part import successful!</target>
      </segment>
    </unit>
    <unit id="j7NAkR." name="parts.import.errors.imported_entities">
      <segment state="translated">
        <source>parts.import.errors.imported_entities</source>
        <target>Imported parts</target>
      </segment>
    </unit>
    <unit id="W7NWPFx" name="perm.import">
      <segment state="translated">
        <source>perm.import</source>
        <target>Import data</target>
      </segment>
    </unit>
    <unit id="sYQswdX" name="parts.import.part_needs_review.label">
      <segment state="translated">
        <source>parts.import.part_needs_review.label</source>
        <target>Mark all imported parts as "Needs review"</target>
      </segment>
    </unit>
    <unit id="5DhI5ZW" name="parts.import.part_needs_review.help">
      <segment state="translated">
        <source>parts.import.part_needs_review.help</source>
        <target>If this option is selected, then all parts will be marked as "Needs review", no matter what was set in the data.</target>
      </segment>
    </unit>
    <unit id="eVvGwjn" name="project.bom_import.flash.success">
      <segment state="translated">
        <source>project.bom_import.flash.success</source>
        <target>Imported %count% BOM entries successfully.</target>
      </segment>
    </unit>
    <unit id="5mJNteq" name="project.bom_import.type">
      <segment state="translated">
        <source>project.bom_import.type</source>
        <target>Type</target>
      </segment>
    </unit>
    <unit id="._nn_MY" name="project.bom_import.type.kicad_pcbnew">
      <segment state="translated">
        <source>project.bom_import.type.kicad_pcbnew</source>
        <target>KiCAD Pcbnew BOM (CSV file)</target>
      </segment>
    </unit>
    <unit id="iTVcfIk" name="project.bom_import.clear_existing_bom">
      <segment state="translated">
        <source>project.bom_import.clear_existing_bom</source>
        <target>Clear existing BOM entries before importing</target>
      </segment>
    </unit>
    <unit id="ijGhrbQ" name="project.bom_import.clear_existing_bom.help">
      <segment state="translated">
        <source>project.bom_import.clear_existing_bom.help</source>
        <target>Selecting this option will remove all existing BOM entries in the project and overwrite them with the imported BOM file!</target>
      </segment>
    </unit>
    <unit id="_FX5OYh" name="project.bom_import.flash.invalid_file">
      <segment state="translated">
        <source>project.bom_import.flash.invalid_file</source>
        <target>File could not be imported. Please check that you have selected the right file type. Error message: %message%</target>
      </segment>
    </unit>
    <unit id="1bpfKwW" name="project.bom_import.flash.invalid_entries">
      <segment state="translated">
        <source>project.bom_import.flash.invalid_entries</source>
        <target>Validation error! Please check your data!</target>
      </segment>
    </unit>
    <unit id="0oQjMQO" name="project.import_bom">
      <segment state="translated">
        <source>project.import_bom</source>
        <target>Import BOM for project</target>
      </segment>
    </unit>
    <unit id="sPZbhUL" name="project.edit.bom.import_bom">
      <segment state="translated">
        <source>project.edit.bom.import_bom</source>
        <target>Import BOM</target>
      </segment>
    </unit>
    <unit id="qDVJg2i" name="measurement_unit.new">
      <segment state="translated">
        <source>measurement_unit.new</source>
        <target>New Measurement Unit</target>
      </segment>
    </unit>
    <unit id="WKzr7h0" name="measurement_unit.edit">
      <segment state="translated">
        <source>measurement_unit.edit</source>
        <target>Edit Measurement Unit</target>
      </segment>
    </unit>
    <unit id="gRatnCn" name="user.aboutMe.label">
      <segment state="translated">
        <source>user.aboutMe.label</source>
        <target>About Me</target>
      </segment>
    </unit>
    <unit id="WsHXARp" name="storelocation.owner.label">
      <segment state="translated">
        <source>storelocation.owner.label</source>
        <target>Owner</target>
      </segment>
    </unit>
    <unit id="VQ97Dh0" name="storelocation.part_owner_must_match.label">
      <segment state="translated">
        <source>storelocation.part_owner_must_match.label</source>
        <target>Part Lot owner must match storage location owner</target>
      </segment>
    </unit>
    <unit id="sddE1L." name="part_lot.owner">
      <segment state="translated">
        <source>part_lot.owner</source>
        <target>Owner</target>
      </segment>
    </unit>
    <unit id="XKIMr8j" name="part_lot.owner.help">
      <segment state="translated">
        <source>part_lot.owner.help</source>
        <target>Only the owner can withdraw or add stock to this lot.</target>
      </segment>
    </unit>
    <unit id="61.yfNy" name="log.element_edited.changed_fields.owner">
      <segment state="translated">
        <source>log.element_edited.changed_fields.owner</source>
        <target>Owner</target>
      </segment>
    </unit>
    <unit id="YkZAIS8" name="log.element_edited.changed_fields.instock_unknown">
      <segment state="translated">
        <source>log.element_edited.changed_fields.instock_unknown</source>
        <target>Amount unknown</target>
      </segment>
    </unit>
    <unit id="xf7NNZ9" name="log.element_edited.changed_fields.needs_refill">
      <segment state="translated">
        <source>log.element_edited.changed_fields.needs_refill</source>
        <target>Refill needed</target>
      </segment>
    </unit>
    <unit id="Gfw_MWL" name="part.withdraw.access_denied">
      <segment state="translated">
        <source>part.withdraw.access_denied</source>
        <target>Not allowed to do the desired action. Please check your permissions and the owner of the part lots.</target>
      </segment>
    </unit>
    <unit id="Dwo4KWP" name="part.info.amount.less_than_desired">
      <segment state="translated">
        <source>part.info.amount.less_than_desired</source>
        <target>Less than desired</target>
      </segment>
    </unit>
    <unit id="cdnsW4q" name="log.cli_user">
      <segment state="translated">
        <source>log.cli_user</source>
        <target>CLI user</target>
      </segment>
    </unit>
    <unit id="4GTAJ9E" name="log.element_edited.changed_fields.part_owner_must_match">
      <segment state="translated">
        <source>log.element_edited.changed_fields.part_owner_must_match</source>
        <target>Part owner must match storage location owner</target>
      </segment>
    </unit>
    <unit id="u6qFa_j" name="part.filter.lessThanDesired">
      <segment state="translated">
        <source>part.filter.lessThanDesired</source>
        <target>In stock less than desired (total amount &lt; min. amount)</target>
      </segment>
    </unit>
    <unit id="lHTN.a1" name="part.filter.lotOwner">
      <segment state="translated">
        <source>part.filter.lotOwner</source>
        <target>Lot owner</target>
      </segment>
    </unit>
    <unit id="47OCK_W" name="user.show_email_on_profile.label">
      <segment state="translated">
        <source>user.show_email_on_profile.label</source>
        <target>Show email on public profile page</target>
      </segment>
    </unit>
    <unit id="4rkjIk2" name="log.details.title">
      <segment state="translated">
        <source>log.details.title</source>
        <target>Log details</target>
      </segment>
    </unit>
    <unit id="aeYMkHS" name="log.user_login.login_from_ip">
      <segment state="translated">
        <source>log.user_login.login_from_ip</source>
        <target>Login from IP address</target>
      </segment>
    </unit>
    <unit id="9jOklgS" name="log.user_login.ip_anonymize_hint">
      <segment state="translated">
        <source>log.user_login.ip_anonymize_hint</source>
        <target>If the last digits of the IP address are missing, then the GPDR mode is enabled, in which IP addresses are anynomized.</target>
      </segment>
    </unit>
    <unit id="kaMyDVi" name="log.user_not_allowed.unauthorized_access_attempt_to">
      <segment state="translated">
        <source>log.user_not_allowed.unauthorized_access_attempt_to</source>
        <target>Unauthorized access attempt to page</target>
      </segment>
    </unit>
    <unit id="EibB1Wh" name="log.user_not_allowed.hint">
      <segment state="translated">
        <source>log.user_not_allowed.hint</source>
        <target>The request was blocked. No action should be required.</target>
      </segment>
    </unit>
    <unit id="JVE17kW" name="log.no_comment">
      <segment state="translated">
        <source>log.no_comment</source>
        <target>No comment</target>
      </segment>
    </unit>
    <unit id="5xvPvME" name="log.element_changed.field">
      <segment state="translated">
        <source>log.element_changed.field</source>
        <target>Field</target>
      </segment>
    </unit>
    <unit id="vufWYhV" name="log.element_changed.data_before">
      <segment state="translated">
        <source>log.element_changed.data_before</source>
        <target>Data before change</target>
      </segment>
    </unit>
    <unit id="qk2u9Qg" name="error_table.error">
      <segment state="translated">
        <source>error_table.error</source>
        <target>An error occured during your request.</target>
      </segment>
    </unit>
    <unit id="tLXzED2" name="part.table.invalid_regex">
      <segment state="translated">
        <source>part.table.invalid_regex</source>
        <target>Invalid regular expression (regex)</target>
      </segment>
    </unit>
    <unit id="VKPOkNO" name="log.element_changed.data_after">
      <segment state="translated">
        <source>log.element_changed.data_after</source>
        <target>Data after change</target>
      </segment>
    </unit>
    <unit id="DiNGTl8" name="log.element_changed.diff">
      <segment state="translated">
        <source>log.element_changed.diff</source>
        <target>Difference</target>
      </segment>
    </unit>
    <unit id="OB_fVDI" name="log.undo.undo.short">
      <segment state="translated">
        <source>log.undo.undo.short</source>
        <target>Undo</target>
      </segment>
    </unit>
    <unit id="AvoT6DL" name="log.undo.revert.short">
      <segment state="translated">
        <source>log.undo.revert.short</source>
        <target>Revert to this timestamp</target>
      </segment>
    </unit>
    <unit id="YdXQd2_" name="log.view_version">
      <segment state="translated">
        <source>log.view_version</source>
        <target>View version</target>
      </segment>
    </unit>
    <unit id="l47W4kt" name="log.undo.undelete.short">
      <segment state="translated">
        <source>log.undo.undelete.short</source>
        <target>Undelete</target>
      </segment>
    </unit>
    <unit id="PDJYeqj" name="log.element_edited.changed_fields.id">
      <segment state="translated">
        <source>log.element_edited.changed_fields.id</source>
        <target>ID</target>
      </segment>
    </unit>
    <unit id="cQTNNI7" name="log.element_edited.changed_fields.id_owner">
      <segment state="translated">
        <source>log.element_edited.changed_fields.id_owner</source>
        <target>Owner</target>
      </segment>
    </unit>
    <unit id="h1eBlp8" name="log.element_edited.changed_fields.parent_id">
      <segment state="translated">
        <source>log.element_edited.changed_fields.parent_id</source>
        <target>Parent</target>
      </segment>
    </unit>
    <unit id="GUthgcU" name="log.details.delete_entry">
      <segment state="translated">
        <source>log.details.delete_entry</source>
        <target>Delete log entry</target>
      </segment>
    </unit>
    <unit id="Wv0WAmO" name="log.delete.message.title">
      <segment state="translated">
        <source>log.delete.message.title</source>
        <target>Do you really want to delete the log entry?</target>
      </segment>
    </unit>
    <unit id="5tbpaLR" name="log.delete.message">
      <segment state="translated">
        <source>log.delete.message</source>
        <target>If this is an element history entry, this breaks the element history! This can lead to unexpected results when using the time travel function.</target>
      </segment>
    </unit>
    <unit id="P.c4WmY" name="log.collection_deleted.on_collection">
      <segment state="translated">
        <source>log.collection_deleted.on_collection</source>
        <target>on Collection</target>
      </segment>
    </unit>
    <unit id=".wiLJk6" name="log.element_edited.changed_fields.attachments">
      <segment state="translated">
        <source>log.element_edited.changed_fields.attachments</source>
        <target>Attachments</target>
      </segment>
    </unit>
    <unit id="DGczoY6" name="tfa_u2f.add_key.registration_error">
      <segment>
        <source>tfa_u2f.add_key.registration_error</source>
        <target>An error occurred during the registration of the security key. Try again or use another security key!</target>
      </segment>
    </unit>
    <unit id="ie0Ca0l" name="log.target_type.none">
      <segment>
        <source>log.target_type.none</source>
        <target>None</target>
      </segment>
    </unit>
    <unit id="R2nX4ip" name="ui.darkmode.light">
      <segment>
        <source>ui.darkmode.light</source>
        <target>Light</target>
      </segment>
    </unit>
    <unit id="3NHpuW3" name="ui.darkmode.dark">
      <segment>
        <source>ui.darkmode.dark</source>
        <target>Dark</target>
      </segment>
    </unit>
    <unit id="4TGOK5_" name="ui.darkmode.auto">
      <segment>
        <source>ui.darkmode.auto</source>
        <target>Auto (decide based on system settings)</target>
      </segment>
    </unit>
    <unit id="9N0N8aL" name="label_generator.no_lines_given">
      <segment>
        <source>label_generator.no_lines_given</source>
        <target>No text content given! The labels will remain empty.</target>
      </segment>
    </unit>
    <unit id="RdFvZsb" name="user.password_strength.very_weak">
      <segment>
        <source>user.password_strength.very_weak</source>
        <target>Very weak</target>
      </segment>
    </unit>
    <unit id="IBjmblZ" name="user.password_strength.weak">
      <segment>
        <source>user.password_strength.weak</source>
        <target>Weak</target>
      </segment>
    </unit>
    <unit id="qSm_ID0" name="user.password_strength.medium">
      <segment>
        <source>user.password_strength.medium</source>
        <target>Medium</target>
      </segment>
    </unit>
    <unit id="aWAaADS" name="user.password_strength.strong">
      <segment>
        <source>user.password_strength.strong</source>
        <target>Strong</target>
      </segment>
    </unit>
    <unit id="Wa9CStW" name="user.password_strength.very_strong">
      <segment>
        <source>user.password_strength.very_strong</source>
        <target>Very strong</target>
      </segment>
    </unit>
    <unit id="6OHd5fv" name="perm.users.impersonate">
<<<<<<< HEAD
      <segment>
=======
      <segment state="translated">
>>>>>>> 2fb1ec7f
        <source>perm.users.impersonate</source>
        <target>Impersonate other users</target>
      </segment>
    </unit>
    <unit id="ssn1H1A" name="user.impersonated_by.label">
<<<<<<< HEAD
      <segment>
=======
      <segment state="translated">
>>>>>>> 2fb1ec7f
        <source>user.impersonated_by.label</source>
        <target>Impersonated by</target>
      </segment>
    </unit>
    <unit id="inTlSge" name="user.stop_impersonation">
<<<<<<< HEAD
      <segment>
=======
      <segment state="translated">
>>>>>>> 2fb1ec7f
        <source>user.stop_impersonation</source>
        <target>Stop impersonation</target>
      </segment>
    </unit>
    <unit id="T3yB7KF" name="user.impersonate.btn">
<<<<<<< HEAD
      <segment>
=======
      <segment state="translated">
>>>>>>> 2fb1ec7f
        <source>user.impersonate.btn</source>
        <target>Impersonate</target>
      </segment>
    </unit>
    <unit id="sFE8diE" name="user.impersonate.confirm.title">
<<<<<<< HEAD
      <segment>
=======
      <segment state="translated">
>>>>>>> 2fb1ec7f
        <source>user.impersonate.confirm.title</source>
        <target>Do you really want to impersonate this user?</target>
      </segment>
    </unit>
    <unit id="MlJJSEo" name="user.impersonate.confirm.message">
<<<<<<< HEAD
      <segment>
=======
      <segment state="translated">
>>>>>>> 2fb1ec7f
        <source>user.impersonate.confirm.message</source>
        <target>This will be logged. You should only do this with a good reason.

Please note, that you can not impersonate a disabled user. If you try you will get an "Access Denied" message.</target>
      </segment>
    </unit>
    <unit id="df2ac87" name="log.type.security.user_impersonated">
<<<<<<< HEAD
      <segment>
=======
      <segment state="translated">
>>>>>>> 2fb1ec7f
        <source>log.type.security.user_impersonated</source>
        <target>User impersonated</target>
      </segment>
    </unit>
    <unit id="08SKwoy" name="info_providers.providers_list.title">
<<<<<<< HEAD
      <segment>
=======
      <segment state="translated">
>>>>>>> 2fb1ec7f
        <source>info_providers.providers_list.title</source>
        <target>Information providers</target>
      </segment>
    </unit>
    <unit id="BnbVOSD" name="info_providers.providers_list.active">
<<<<<<< HEAD
      <segment>
=======
      <segment state="translated">
>>>>>>> 2fb1ec7f
        <source>info_providers.providers_list.active</source>
        <target>Active</target>
      </segment>
    </unit>
    <unit id="adJnJGT" name="info_providers.providers_list.disabled">
<<<<<<< HEAD
      <segment>
=======
      <segment state="translated">
>>>>>>> 2fb1ec7f
        <source>info_providers.providers_list.disabled</source>
        <target>Disabled</target>
      </segment>
    </unit>
    <unit id="1M7yaPw" name="info_providers.capabilities.basic">
<<<<<<< HEAD
      <segment>
=======
      <segment state="translated">
>>>>>>> 2fb1ec7f
        <source>info_providers.capabilities.basic</source>
        <target>Basic</target>
      </segment>
    </unit>
    <unit id="PSu1VtZ" name="info_providers.capabilities.footprint">
<<<<<<< HEAD
      <segment>
=======
      <segment state="translated">
>>>>>>> 2fb1ec7f
        <source>info_providers.capabilities.footprint</source>
        <target>Footprint</target>
      </segment>
    </unit>
    <unit id="NGbCaWh" name="info_providers.capabilities.picture">
<<<<<<< HEAD
      <segment>
=======
      <segment state="translated">
>>>>>>> 2fb1ec7f
        <source>info_providers.capabilities.picture</source>
        <target>Picture</target>
      </segment>
    </unit>
    <unit id="a5JK5hi" name="info_providers.capabilities.datasheet">
<<<<<<< HEAD
      <segment>
=======
      <segment state="translated">
>>>>>>> 2fb1ec7f
        <source>info_providers.capabilities.datasheet</source>
        <target>Datasheets</target>
      </segment>
    </unit>
    <unit id="60AvDOv" name="info_providers.capabilities.price">
<<<<<<< HEAD
      <segment>
=======
      <segment state="translated">
>>>>>>> 2fb1ec7f
        <source>info_providers.capabilities.price</source>
        <target>Prices</target>
      </segment>
    </unit>
    <unit id="nNKOyNM" name="part.info_provider_reference.badge">
<<<<<<< HEAD
      <segment>
=======
      <segment state="translated">
>>>>>>> 2fb1ec7f
        <source>part.info_provider_reference.badge</source>
        <target>The information provider used to create this part.</target>
      </segment>
    </unit>
    <unit id="WTB_AKQ" name="part.info_provider_reference">
<<<<<<< HEAD
      <segment>
=======
      <segment state="translated">
>>>>>>> 2fb1ec7f
        <source>part.info_provider_reference</source>
        <target>Created by Information provider</target>
      </segment>
    </unit>
    <unit id="Qhaj.j4" name="oauth_client.connect.btn">
<<<<<<< HEAD
      <segment>
=======
      <segment state="translated">
>>>>>>> 2fb1ec7f
        <source>oauth_client.connect.btn</source>
        <target>Connect OAuth</target>
      </segment>
    </unit>
    <unit id="5_Z_m9s" name="info_providers.table.provider.label">
<<<<<<< HEAD
      <segment>
=======
      <segment state="translated">
>>>>>>> 2fb1ec7f
        <source>info_providers.table.provider.label</source>
        <target>Provider</target>
      </segment>
    </unit>
    <unit id="Cj5csML" name="info_providers.search.keyword">
<<<<<<< HEAD
      <segment>
=======
      <segment state="translated">
>>>>>>> 2fb1ec7f
        <source>info_providers.search.keyword</source>
        <target>Keyword</target>
      </segment>
    </unit>
    <unit id="rvTOWHb" name="info_providers.search.submit">
<<<<<<< HEAD
      <segment>
=======
      <segment state="translated">
>>>>>>> 2fb1ec7f
        <source>info_providers.search.submit</source>
        <target>Search</target>
      </segment>
    </unit>
    <unit id="Mwq891Y" name="info_providers.search.providers.help">
<<<<<<< HEAD
      <segment>
=======
      <segment state="translated">
>>>>>>> 2fb1ec7f
        <source>info_providers.search.providers.help</source>
        <target>Select the providers in which should be searched.</target>
      </segment>
    </unit>
    <unit id="nvk25qA" name="info_providers.search.providers">
<<<<<<< HEAD
      <segment>
=======
      <segment state="translated">
>>>>>>> 2fb1ec7f
        <source>info_providers.search.providers</source>
        <target>Providers</target>
      </segment>
    </unit>
    <unit id="5kSES8M" name="info_providers.search.info_providers_list">
<<<<<<< HEAD
      <segment>
=======
      <segment state="translated">
>>>>>>> 2fb1ec7f
        <source>info_providers.search.info_providers_list</source>
        <target>Show all available info providers</target>
      </segment>
    </unit>
    <unit id="Y2gg4WI" name="info_providers.search.title">
<<<<<<< HEAD
      <segment>
=======
      <segment state="translated">
>>>>>>> 2fb1ec7f
        <source>info_providers.search.title</source>
        <target>Create parts from info provider</target>
      </segment>
    </unit>
    <unit id="8w3P1gW" name="oauth_client.flash.connection_successful">
<<<<<<< HEAD
      <segment>
=======
      <segment state="translated">
>>>>>>> 2fb1ec7f
        <source>oauth_client.flash.connection_successful</source>
        <target>Connected to OAuth application successfully!</target>
      </segment>
    </unit>
    <unit id="9ULD.eH" name="perm.part.info_providers">
<<<<<<< HEAD
      <segment>
=======
      <segment state="translated">
>>>>>>> 2fb1ec7f
        <source>perm.part.info_providers</source>
        <target>Info providers</target>
      </segment>
    </unit>
    <unit id="En713bs" name="perm.part.info_providers.create_parts">
<<<<<<< HEAD
      <segment>
=======
      <segment state="translated">
>>>>>>> 2fb1ec7f
        <source>perm.part.info_providers.create_parts</source>
        <target>Create parts from info provider</target>
      </segment>
    </unit>
    <unit id="9BvJ32n" name="entity.edit.alternative_names.label">
<<<<<<< HEAD
      <segment>
=======
      <segment state="translated">
>>>>>>> 2fb1ec7f
        <source>entity.edit.alternative_names.label</source>
        <target>Alternative names</target>
      </segment>
    </unit>
    <unit id="GgN2HwP" name="entity.edit.alternative_names.help">
<<<<<<< HEAD
      <segment>
=======
      <segment state="translated">
>>>>>>> 2fb1ec7f
        <source>entity.edit.alternative_names.help</source>
        <target>The alternative names given here, are used to find this element based on the results of the information providers.</target>
      </segment>
    </unit>
    <unit id="TRmIjDN" name="info_providers.form.help_prefix">
<<<<<<< HEAD
      <segment>
=======
      <segment state="translated">
>>>>>>> 2fb1ec7f
        <source>info_providers.form.help_prefix</source>
        <target>Provider</target>
      </segment>
    </unit>
  </file>
</xliff><|MERGE_RESOLUTION|>--- conflicted
+++ resolved
@@ -11392,61 +11392,37 @@
       </segment>
     </unit>
     <unit id="6OHd5fv" name="perm.users.impersonate">
-<<<<<<< HEAD
-      <segment>
-=======
-      <segment state="translated">
->>>>>>> 2fb1ec7f
+      <segment state="translated">
         <source>perm.users.impersonate</source>
         <target>Impersonate other users</target>
       </segment>
     </unit>
     <unit id="ssn1H1A" name="user.impersonated_by.label">
-<<<<<<< HEAD
-      <segment>
-=======
-      <segment state="translated">
->>>>>>> 2fb1ec7f
+      <segment state="translated">
         <source>user.impersonated_by.label</source>
         <target>Impersonated by</target>
       </segment>
     </unit>
     <unit id="inTlSge" name="user.stop_impersonation">
-<<<<<<< HEAD
-      <segment>
-=======
-      <segment state="translated">
->>>>>>> 2fb1ec7f
+      <segment state="translated">
         <source>user.stop_impersonation</source>
         <target>Stop impersonation</target>
       </segment>
     </unit>
     <unit id="T3yB7KF" name="user.impersonate.btn">
-<<<<<<< HEAD
-      <segment>
-=======
-      <segment state="translated">
->>>>>>> 2fb1ec7f
+      <segment state="translated">
         <source>user.impersonate.btn</source>
         <target>Impersonate</target>
       </segment>
     </unit>
     <unit id="sFE8diE" name="user.impersonate.confirm.title">
-<<<<<<< HEAD
-      <segment>
-=======
-      <segment state="translated">
->>>>>>> 2fb1ec7f
+      <segment state="translated">
         <source>user.impersonate.confirm.title</source>
         <target>Do you really want to impersonate this user?</target>
       </segment>
     </unit>
     <unit id="MlJJSEo" name="user.impersonate.confirm.message">
-<<<<<<< HEAD
-      <segment>
-=======
-      <segment state="translated">
->>>>>>> 2fb1ec7f
+      <segment state="translated">
         <source>user.impersonate.confirm.message</source>
         <target>This will be logged. You should only do this with a good reason.
 
@@ -11454,251 +11430,151 @@
       </segment>
     </unit>
     <unit id="df2ac87" name="log.type.security.user_impersonated">
-<<<<<<< HEAD
-      <segment>
-=======
-      <segment state="translated">
->>>>>>> 2fb1ec7f
+      <segment state="translated">
         <source>log.type.security.user_impersonated</source>
         <target>User impersonated</target>
       </segment>
     </unit>
     <unit id="08SKwoy" name="info_providers.providers_list.title">
-<<<<<<< HEAD
-      <segment>
-=======
-      <segment state="translated">
->>>>>>> 2fb1ec7f
+      <segment state="translated">
         <source>info_providers.providers_list.title</source>
         <target>Information providers</target>
       </segment>
     </unit>
     <unit id="BnbVOSD" name="info_providers.providers_list.active">
-<<<<<<< HEAD
-      <segment>
-=======
-      <segment state="translated">
->>>>>>> 2fb1ec7f
+      <segment state="translated">
         <source>info_providers.providers_list.active</source>
         <target>Active</target>
       </segment>
     </unit>
     <unit id="adJnJGT" name="info_providers.providers_list.disabled">
-<<<<<<< HEAD
-      <segment>
-=======
-      <segment state="translated">
->>>>>>> 2fb1ec7f
+      <segment state="translated">
         <source>info_providers.providers_list.disabled</source>
         <target>Disabled</target>
       </segment>
     </unit>
     <unit id="1M7yaPw" name="info_providers.capabilities.basic">
-<<<<<<< HEAD
-      <segment>
-=======
-      <segment state="translated">
->>>>>>> 2fb1ec7f
+      <segment state="translated">
         <source>info_providers.capabilities.basic</source>
         <target>Basic</target>
       </segment>
     </unit>
     <unit id="PSu1VtZ" name="info_providers.capabilities.footprint">
-<<<<<<< HEAD
-      <segment>
-=======
-      <segment state="translated">
->>>>>>> 2fb1ec7f
+      <segment state="translated">
         <source>info_providers.capabilities.footprint</source>
         <target>Footprint</target>
       </segment>
     </unit>
     <unit id="NGbCaWh" name="info_providers.capabilities.picture">
-<<<<<<< HEAD
-      <segment>
-=======
-      <segment state="translated">
->>>>>>> 2fb1ec7f
+      <segment state="translated">
         <source>info_providers.capabilities.picture</source>
         <target>Picture</target>
       </segment>
     </unit>
     <unit id="a5JK5hi" name="info_providers.capabilities.datasheet">
-<<<<<<< HEAD
-      <segment>
-=======
-      <segment state="translated">
->>>>>>> 2fb1ec7f
+      <segment state="translated">
         <source>info_providers.capabilities.datasheet</source>
         <target>Datasheets</target>
       </segment>
     </unit>
     <unit id="60AvDOv" name="info_providers.capabilities.price">
-<<<<<<< HEAD
-      <segment>
-=======
-      <segment state="translated">
->>>>>>> 2fb1ec7f
+      <segment state="translated">
         <source>info_providers.capabilities.price</source>
         <target>Prices</target>
       </segment>
     </unit>
     <unit id="nNKOyNM" name="part.info_provider_reference.badge">
-<<<<<<< HEAD
-      <segment>
-=======
-      <segment state="translated">
->>>>>>> 2fb1ec7f
+      <segment state="translated">
         <source>part.info_provider_reference.badge</source>
         <target>The information provider used to create this part.</target>
       </segment>
     </unit>
     <unit id="WTB_AKQ" name="part.info_provider_reference">
-<<<<<<< HEAD
-      <segment>
-=======
-      <segment state="translated">
->>>>>>> 2fb1ec7f
+      <segment state="translated">
         <source>part.info_provider_reference</source>
         <target>Created by Information provider</target>
       </segment>
     </unit>
     <unit id="Qhaj.j4" name="oauth_client.connect.btn">
-<<<<<<< HEAD
-      <segment>
-=======
-      <segment state="translated">
->>>>>>> 2fb1ec7f
+      <segment state="translated">
         <source>oauth_client.connect.btn</source>
         <target>Connect OAuth</target>
       </segment>
     </unit>
     <unit id="5_Z_m9s" name="info_providers.table.provider.label">
-<<<<<<< HEAD
-      <segment>
-=======
-      <segment state="translated">
->>>>>>> 2fb1ec7f
+      <segment state="translated">
         <source>info_providers.table.provider.label</source>
         <target>Provider</target>
       </segment>
     </unit>
     <unit id="Cj5csML" name="info_providers.search.keyword">
-<<<<<<< HEAD
-      <segment>
-=======
-      <segment state="translated">
->>>>>>> 2fb1ec7f
+      <segment state="translated">
         <source>info_providers.search.keyword</source>
         <target>Keyword</target>
       </segment>
     </unit>
     <unit id="rvTOWHb" name="info_providers.search.submit">
-<<<<<<< HEAD
-      <segment>
-=======
-      <segment state="translated">
->>>>>>> 2fb1ec7f
+      <segment state="translated">
         <source>info_providers.search.submit</source>
         <target>Search</target>
       </segment>
     </unit>
     <unit id="Mwq891Y" name="info_providers.search.providers.help">
-<<<<<<< HEAD
-      <segment>
-=======
-      <segment state="translated">
->>>>>>> 2fb1ec7f
+      <segment state="translated">
         <source>info_providers.search.providers.help</source>
         <target>Select the providers in which should be searched.</target>
       </segment>
     </unit>
     <unit id="nvk25qA" name="info_providers.search.providers">
-<<<<<<< HEAD
-      <segment>
-=======
-      <segment state="translated">
->>>>>>> 2fb1ec7f
+      <segment state="translated">
         <source>info_providers.search.providers</source>
         <target>Providers</target>
       </segment>
     </unit>
     <unit id="5kSES8M" name="info_providers.search.info_providers_list">
-<<<<<<< HEAD
-      <segment>
-=======
-      <segment state="translated">
->>>>>>> 2fb1ec7f
+      <segment state="translated">
         <source>info_providers.search.info_providers_list</source>
         <target>Show all available info providers</target>
       </segment>
     </unit>
     <unit id="Y2gg4WI" name="info_providers.search.title">
-<<<<<<< HEAD
-      <segment>
-=======
-      <segment state="translated">
->>>>>>> 2fb1ec7f
+      <segment state="translated">
         <source>info_providers.search.title</source>
         <target>Create parts from info provider</target>
       </segment>
     </unit>
     <unit id="8w3P1gW" name="oauth_client.flash.connection_successful">
-<<<<<<< HEAD
-      <segment>
-=======
-      <segment state="translated">
->>>>>>> 2fb1ec7f
+      <segment state="translated">
         <source>oauth_client.flash.connection_successful</source>
         <target>Connected to OAuth application successfully!</target>
       </segment>
     </unit>
     <unit id="9ULD.eH" name="perm.part.info_providers">
-<<<<<<< HEAD
-      <segment>
-=======
-      <segment state="translated">
->>>>>>> 2fb1ec7f
+      <segment state="translated">
         <source>perm.part.info_providers</source>
         <target>Info providers</target>
       </segment>
     </unit>
     <unit id="En713bs" name="perm.part.info_providers.create_parts">
-<<<<<<< HEAD
-      <segment>
-=======
-      <segment state="translated">
->>>>>>> 2fb1ec7f
+      <segment state="translated">
         <source>perm.part.info_providers.create_parts</source>
         <target>Create parts from info provider</target>
       </segment>
     </unit>
     <unit id="9BvJ32n" name="entity.edit.alternative_names.label">
-<<<<<<< HEAD
-      <segment>
-=======
-      <segment state="translated">
->>>>>>> 2fb1ec7f
+      <segment state="translated">
         <source>entity.edit.alternative_names.label</source>
         <target>Alternative names</target>
       </segment>
     </unit>
     <unit id="GgN2HwP" name="entity.edit.alternative_names.help">
-<<<<<<< HEAD
-      <segment>
-=======
-      <segment state="translated">
->>>>>>> 2fb1ec7f
+      <segment state="translated">
         <source>entity.edit.alternative_names.help</source>
         <target>The alternative names given here, are used to find this element based on the results of the information providers.</target>
       </segment>
     </unit>
     <unit id="TRmIjDN" name="info_providers.form.help_prefix">
-<<<<<<< HEAD
-      <segment>
-=======
-      <segment state="translated">
->>>>>>> 2fb1ec7f
+      <segment state="translated">
         <source>info_providers.form.help_prefix</source>
         <target>Provider</target>
       </segment>
