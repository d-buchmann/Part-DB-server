--- conflicted
+++ resolved
@@ -47,14 +47,9 @@
     }
 
     #[Route(path: '/server_infos', name: 'tools_server_infos')]
-<<<<<<< HEAD
-    public function systemInfos(GitVersionInfo $versionInfo, DBInfoHelper $DBInfoHelper,
+    public function systemInfos(GitVersionInfo $versionInfo, DBInfoHelper $DBInfoHelper, NatsortDebugHelper $natsortDebugHelper,
         AttachmentSubmitHandler $attachmentSubmitHandler, UpdateAvailableManager $updateAvailableManager,
         AppSettings $settings): Response
-=======
-    public function systemInfos(GitVersionInfo $versionInfo, DBInfoHelper $DBInfoHelper, NatsortDebugHelper $natsortDebugHelper,
-        AttachmentSubmitHandler $attachmentSubmitHandler, UpdateAvailableManager $updateAvailableManager): Response
->>>>>>> a1696238
     {
         $this->denyAccessUnlessGranted('@system.server_infos');
 
