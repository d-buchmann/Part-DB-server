--- conflicted
+++ resolved
@@ -72,11 +72,7 @@
 
         $reflection = new ReflectionClass($objectOrClass);
 
-<<<<<<< HEAD
-        $attribute = $reflection->getAttributes(\App\Settings\SettingsIcon::class)[0] ?? null;
-=======
         $attribute = $reflection->getAttributes(SettingsIcon::class)[0] ?? null;
->>>>>>> a6be786d
 
         return $attribute?->newInstance()->icon;
     }
