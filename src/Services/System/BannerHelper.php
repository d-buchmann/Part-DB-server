<?php
/*
 * This file is part of Part-DB (https://github.com/Part-DB/Part-DB-symfony).
 *
 *  Copyright (C) 2019 - 2023 Jan Böhmer (https://github.com/jbtronics)
 *
 *  This program is free software: you can redistribute it and/or modify
 *  it under the terms of the GNU Affero General Public License as published
 *  by the Free Software Foundation, either version 3 of the License, or
 *  (at your option) any later version.
 *
 *  This program is distributed in the hope that it will be useful,
 *  but WITHOUT ANY WARRANTY; without even the implied warranty of
 *  MERCHANTABILITY or FITNESS FOR A PARTICULAR PURPOSE.  See the
 *  GNU Affero General Public License for more details.
 *
 *  You should have received a copy of the GNU Affero General Public License
 *  along with this program.  If not, see <https://www.gnu.org/licenses/>.
 */

declare(strict_types=1);


namespace App\Services\System;

use App\Settings\SystemSettings\CustomizationSettings;

/**
 * Helper service to retrieve the banner of this Part-DB installation
 */
class BannerHelper
{
<<<<<<< HEAD
    public function __construct(private CustomizationSettings $customizationSettings)
=======
    public function __construct(private readonly CustomizationSettings $customizationSettings)
>>>>>>> a6be786d
    {

    }

    /**
     * Retrieves the banner from either the env variable or the banner.md file.
     * @return string
     */
    public function getBanner(): string
    {
        return $this->customizationSettings->banner ?? "";
    }
}<|MERGE_RESOLUTION|>--- conflicted
+++ resolved
@@ -30,11 +30,7 @@
  */
 class BannerHelper
 {
-<<<<<<< HEAD
-    public function __construct(private CustomizationSettings $customizationSettings)
-=======
     public function __construct(private readonly CustomizationSettings $customizationSettings)
->>>>>>> a6be786d
     {
 
     }
