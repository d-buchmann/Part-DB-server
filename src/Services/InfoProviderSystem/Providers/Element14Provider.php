--- conflicted
+++ resolved
@@ -46,11 +46,7 @@
         'rohsPhthalatesCompliant', 'SVHC', 'tariffCode', 'usEccn', 'hazardCode'];
 
     private readonly HttpClientInterface $element14Client;
-<<<<<<< HEAD
-    
-=======
-
->>>>>>> a6be786d
+
     public function __construct(HttpClientInterface $element14Client, private readonly Element14Settings $settings)
     {
         /* We use the mozilla CA from the composer ca bundle directly, as some debian systems seems to have problems
@@ -82,11 +78,7 @@
 
     public function isActive(): bool
     {
-<<<<<<< HEAD
-        return trim($this->settings->apiKey) !== '';
-=======
         return $this->settings->apiKey !== null && trim($this->settings->apiKey) !== '';
->>>>>>> a6be786d
     }
 
     /**
