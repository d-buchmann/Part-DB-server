--- conflicted
+++ resolved
@@ -266,11 +266,7 @@
      */
     public function isActive(): bool
     {
-<<<<<<< HEAD
-        return $this->settings->apiKey !== '';
-=======
         return $this->settings->apiKey !== null && $this->settings->apiKey !== '';
->>>>>>> a6be786d
     }
 
 
